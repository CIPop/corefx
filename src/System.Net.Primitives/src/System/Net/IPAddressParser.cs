--- conflicted
+++ resolved
@@ -32,15 +32,8 @@
                 // parse method to unpick it all. Note: we don't support
                 // port specification at the end of address and so can
                 // make this decision.
-<<<<<<< HEAD
-                uint scope = 0;
-                ushort port = 0;
                 byte[] bytes = new byte[IPAddressParserStatics.IPv6AddressBytes];
-=======
-                uint scope;
-                byte[] bytes = new byte[IPv6AddressBytes];
                 error = IPAddressPal.Ipv6StringToAddress(ipString, bytes, out scope);
->>>>>>> 6b5a8aed
 
                 if (error == IPAddressPal.SuccessErrorCode)
                 {
@@ -51,14 +44,9 @@
             }
             else
             {
-<<<<<<< HEAD
-                ushort port = 0;
+                ushort port;
                 byte[] bytes = new byte[IPAddressParserStatics.IPv4AddressBytes];
-=======
-                ushort port;
-                byte[] bytes = new byte[IPv4AddressBytes];
                 error = IPAddressPal.Ipv4StringToAddress(ipString, bytes, out port);
->>>>>>> 6b5a8aed
 
                 if (error == IPAddressPal.SuccessErrorCode)
                 {
