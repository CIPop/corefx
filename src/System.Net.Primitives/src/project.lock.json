{
<<<<<<< HEAD
  "locked": false,
  "version": -9996,
=======
  "locked": true,
  "version": 1,
>>>>>>> 8aab6fcc
  "targets": {
    "DNXCore,Version=v5.0": {
      "Microsoft.Win32.Primitives/4.0.0": {
        "type": "package",
        "dependencies": {
          "System.Runtime": "4.0.20",
          "System.Runtime.InteropServices": "4.0.20"
        },
        "compile": {
          "ref/dotnet/Microsoft.Win32.Primitives.dll": {}
        },
        "runtime": {
          "lib/dotnet/Microsoft.Win32.Primitives.dll": {}
        }
      },
      "System.Collections/4.0.0": {
        "type": "package",
        "dependencies": {
          "System.Runtime": "4.0.0"
        },
        "compile": {
          "ref/dotnet/System.Collections.dll": {}
        }
      },
      "System.Collections.NonGeneric/4.0.0": {
        "type": "package",
        "dependencies": {
          "System.Diagnostics.Debug": "4.0.10",
          "System.Globalization": "4.0.10",
          "System.Resources.ResourceManager": "4.0.0",
          "System.Runtime": "4.0.20",
          "System.Runtime.Extensions": "4.0.10",
          "System.Threading": "4.0.10"
        },
        "compile": {
          "ref/dotnet/System.Collections.NonGeneric.dll": {}
        },
        "runtime": {
          "lib/dotnet/System.Collections.NonGeneric.dll": {}
        }
      },
      "System.ComponentModel.EventBasedAsync/4.0.10": {
        "type": "package",
        "dependencies": {
          "System.Resources.ResourceManager": "4.0.0",
          "System.Runtime": "4.0.20",
          "System.Threading": "4.0.10",
          "System.Threading.Tasks": "4.0.10"
        },
        "compile": {
          "ref/dotnet/System.ComponentModel.EventBasedAsync.dll": {}
        },
        "runtime": {
          "lib/dotnet/System.ComponentModel.EventBasedAsync.dll": {}
        }
      },
      "System.Diagnostics.Contracts/4.0.0": {
        "type": "package",
        "dependencies": {
          "System.Runtime": "4.0.0"
        },
        "compile": {
          "ref/dotnet/System.Diagnostics.Contracts.dll": {}
        },
        "runtime": {
          "lib/DNXCore50/System.Diagnostics.Contracts.dll": {}
        }
      },
      "System.Diagnostics.Debug/4.0.10": {
        "type": "package",
        "dependencies": {
          "System.Runtime": "4.0.0"
        },
        "compile": {
          "ref/dotnet/System.Diagnostics.Debug.dll": {}
        },
        "runtime": {
          "lib/DNXCore50/System.Diagnostics.Debug.dll": {}
        }
      },
      "System.Diagnostics.Tracing/4.0.20": {
        "type": "package",
        "dependencies": {
          "System.Runtime": "4.0.0"
        },
        "compile": {
          "ref/dotnet/System.Diagnostics.Tracing.dll": {}
        },
        "runtime": {
          "lib/DNXCore50/System.Diagnostics.Tracing.dll": {}
        }
      },
      "System.Globalization/4.0.0": {
        "type": "package",
        "dependencies": {
          "System.Runtime": "4.0.0"
        },
        "compile": {
          "ref/dotnet/System.Globalization.dll": {}
        }
      },
      "System.IO/4.0.10": {
        "type": "package",
        "dependencies": {
          "System.Runtime": "4.0.20",
          "System.Text.Encoding": "4.0.0",
          "System.Threading.Tasks": "4.0.0"
        },
        "compile": {
          "ref/dotnet/System.IO.dll": {}
        },
        "runtime": {
          "lib/DNXCore50/System.IO.dll": {}
        }
      },
      "System.IO.FileSystem/4.0.0": {
        "type": "package",
        "dependencies": {
          "System.Collections": "4.0.10",
          "System.IO": "4.0.10",
          "System.IO.FileSystem.Primitives": "4.0.0",
          "System.Resources.ResourceManager": "4.0.0",
          "System.Runtime": "4.0.20",
          "System.Runtime.Extensions": "4.0.10",
          "System.Runtime.Handles": "4.0.0",
          "System.Runtime.InteropServices": "4.0.20",
          "System.Text.Encoding": "4.0.10",
          "System.Text.Encoding.Extensions": "4.0.10",
          "System.Threading": "4.0.10",
          "System.Threading.Overlapped": "4.0.0",
          "System.Threading.Tasks": "4.0.10"
        },
        "compile": {
          "ref/dotnet/System.IO.FileSystem.dll": {}
        },
        "runtime": {
          "lib/DNXCore50/System.IO.FileSystem.dll": {}
        }
      },
      "System.IO.FileSystem.Primitives/4.0.0": {
        "type": "package",
        "dependencies": {
          "System.Runtime": "4.0.20"
        },
        "compile": {
          "ref/dotnet/System.IO.FileSystem.Primitives.dll": {}
        },
        "runtime": {
          "lib/dotnet/System.IO.FileSystem.Primitives.dll": {}
        }
      },
      "System.Private.Uri/4.0.0": {
        "type": "package",
        "compile": {
          "ref/dnxcore50/_._": {}
        },
        "runtime": {
          "lib/DNXCore50/System.Private.Uri.dll": {}
        }
      },
      "System.Reflection/4.0.0": {
        "type": "package",
        "dependencies": {
          "System.IO": "4.0.0",
          "System.Reflection.Primitives": "4.0.0",
          "System.Runtime": "4.0.0"
        },
        "compile": {
          "ref/dotnet/System.Reflection.dll": {}
        }
      },
      "System.Reflection.Primitives/4.0.0": {
        "type": "package",
        "dependencies": {
          "System.Runtime": "4.0.0"
        },
        "compile": {
          "ref/dotnet/System.Reflection.Primitives.dll": {}
        },
        "runtime": {
          "lib/DNXCore50/System.Reflection.Primitives.dll": {}
        }
      },
      "System.Resources.ResourceManager/4.0.0": {
        "type": "package",
        "dependencies": {
          "System.Globalization": "4.0.0",
          "System.Reflection": "4.0.0",
          "System.Runtime": "4.0.0"
        },
        "compile": {
          "ref/dotnet/System.Resources.ResourceManager.dll": {}
        },
        "runtime": {
          "lib/DNXCore50/System.Resources.ResourceManager.dll": {}
        }
      },
      "System.Runtime/4.0.20": {
        "type": "package",
        "dependencies": {
          "System.Private.Uri": "4.0.0"
        },
        "compile": {
          "ref/dotnet/System.Runtime.dll": {}
        },
        "runtime": {
          "lib/DNXCore50/System.Runtime.dll": {}
        }
      },
      "System.Runtime.Extensions/4.0.10": {
        "type": "package",
        "dependencies": {
          "System.Runtime": "4.0.20"
        },
        "compile": {
          "ref/dotnet/System.Runtime.Extensions.dll": {}
        },
        "runtime": {
          "lib/DNXCore50/System.Runtime.Extensions.dll": {}
        }
      },
      "System.Runtime.Handles/4.0.0": {
        "type": "package",
        "dependencies": {
          "System.Runtime": "4.0.0"
        },
        "compile": {
          "ref/dotnet/System.Runtime.Handles.dll": {}
        },
        "runtime": {
          "lib/DNXCore50/System.Runtime.Handles.dll": {}
        }
      },
      "System.Runtime.InteropServices/4.0.20": {
        "type": "package",
        "dependencies": {
          "System.Reflection": "4.0.0",
          "System.Reflection.Primitives": "4.0.0",
          "System.Runtime": "4.0.0",
          "System.Runtime.Handles": "4.0.0"
        },
        "compile": {
          "ref/dotnet/System.Runtime.InteropServices.dll": {}
        },
        "runtime": {
          "lib/DNXCore50/System.Runtime.InteropServices.dll": {}
        }
      },
      "System.Security.Claims/4.0.0": {
        "type": "package",
        "dependencies": {
          "System.Collections": "4.0.0",
          "System.Diagnostics.Debug": "4.0.0",
          "System.Globalization": "4.0.0",
          "System.IO": "4.0.0",
          "System.Resources.ResourceManager": "4.0.0",
          "System.Runtime": "4.0.20",
          "System.Runtime.Extensions": "4.0.0",
          "System.Security.Principal": "4.0.0"
        },
        "compile": {
          "ref/dotnet/System.Security.Claims.dll": {}
        },
        "runtime": {
          "lib/dotnet/System.Security.Claims.dll": {}
        }
      },
      "System.Security.Principal/4.0.0": {
        "type": "package",
        "dependencies": {
          "System.Runtime": "4.0.0"
        },
        "compile": {
          "ref/dotnet/System.Security.Principal.dll": {}
        },
        "runtime": {
          "lib/dotnet/System.Security.Principal.dll": {}
        }
      },
      "System.Text.Encoding/4.0.10": {
        "type": "package",
        "dependencies": {
          "System.Runtime": "4.0.0"
        },
        "compile": {
          "ref/dotnet/System.Text.Encoding.dll": {}
        },
        "runtime": {
          "lib/DNXCore50/System.Text.Encoding.dll": {}
        }
      },
      "System.Text.Encoding.Extensions/4.0.10": {
        "type": "package",
        "dependencies": {
          "System.Runtime": "4.0.0",
          "System.Text.Encoding": "4.0.10"
        },
        "compile": {
          "ref/dotnet/System.Text.Encoding.Extensions.dll": {}
        },
        "runtime": {
          "lib/DNXCore50/System.Text.Encoding.Extensions.dll": {}
        }
      },
      "System.Threading/4.0.0": {
        "type": "package",
        "dependencies": {
          "System.Runtime": "4.0.0",
          "System.Threading.Tasks": "4.0.0"
        },
        "compile": {
          "ref/dotnet/System.Threading.dll": {}
        }
      },
      "System.Threading.Overlapped/4.0.0": {
        "type": "package",
        "dependencies": {
          "System.Runtime": "4.0.0",
          "System.Runtime.Handles": "4.0.0"
        },
        "compile": {
          "ref/dotnet/System.Threading.Overlapped.dll": {}
        },
        "runtime": {
          "lib/DNXCore50/System.Threading.Overlapped.dll": {}
        }
      },
      "System.Threading.Tasks/4.0.0": {
        "type": "package",
        "dependencies": {
          "System.Runtime": "4.0.0"
        },
        "compile": {
          "ref/dotnet/System.Threading.Tasks.dll": {}
        }
      }
    }
  },
  "libraries": {
    "Microsoft.Win32.Primitives/4.0.0": {
<<<<<<< HEAD
      "sha512": "CypEz9/lLOup8CEhiAmvr7aLs1zKPYyEU1sxQeEr6G0Ci8/F0Y6pYR1zzkROjM8j8Mq0typmbu676oYyvErQvg==",
      "files": [
        "_rels/.rels",
        "Microsoft.Win32.Primitives.nuspec",
=======
      "type": "package",
      "serviceable": true,
      "sha512": "CypEz9/lLOup8CEhiAmvr7aLs1zKPYyEU1sxQeEr6G0Ci8/F0Y6pYR1zzkROjM8j8Mq0typmbu676oYyvErQvg==",
      "files": [
>>>>>>> 8aab6fcc
        "lib/dotnet/Microsoft.Win32.Primitives.dll",
        "lib/net46/Microsoft.Win32.Primitives.dll",
        "lib/MonoAndroid10/_._",
        "lib/MonoTouch10/_._",
        "lib/xamarinios10/_._",
        "lib/xamarinmac20/_._",
<<<<<<< HEAD
        "ref/dotnet/Microsoft.Win32.Primitives.dll",
        "ref/dotnet/Microsoft.Win32.Primitives.xml",
        "ref/dotnet/zh-hant/Microsoft.Win32.Primitives.xml",
=======
        "Microsoft.Win32.Primitives.4.0.0.nupkg",
        "Microsoft.Win32.Primitives.4.0.0.nupkg.sha512",
        "Microsoft.Win32.Primitives.nuspec",
>>>>>>> 8aab6fcc
        "ref/dotnet/de/Microsoft.Win32.Primitives.xml",
        "ref/dotnet/fr/Microsoft.Win32.Primitives.xml",
        "ref/dotnet/it/Microsoft.Win32.Primitives.xml",
        "ref/dotnet/ja/Microsoft.Win32.Primitives.xml",
        "ref/dotnet/ko/Microsoft.Win32.Primitives.xml",
        "ref/dotnet/Microsoft.Win32.Primitives.dll",
        "ref/dotnet/Microsoft.Win32.Primitives.xml",
        "ref/dotnet/ru/Microsoft.Win32.Primitives.xml",
        "ref/dotnet/zh-hans/Microsoft.Win32.Primitives.xml",
        "ref/dotnet/es/Microsoft.Win32.Primitives.xml",
        "ref/net46/Microsoft.Win32.Primitives.dll",
        "ref/MonoAndroid10/_._",
        "ref/MonoTouch10/_._",
        "ref/xamarinios10/_._",
        "ref/xamarinmac20/_._",
        "package/services/metadata/core-properties/1d4eb9d0228b48b88d2df3822fba2d86.psmdcp",
        "[Content_Types].xml"
      ]
    },
    "System.Collections/4.0.0": {
      "type": "package",
      "sha512": "i2vsGDIEbWdHcUSNDPKZP/ZWod6o740el7mGTCy0dqbCxQh74W4QoC+klUwPEtGEFuvzJ7bJgvwJqscosVNyZQ==",
      "files": [
<<<<<<< HEAD
        "_rels/.rels",
        "System.Collections.nuspec",
        "License.rtf",
        "ref/dotnet/System.Collections.dll",
        "ref/netcore50/System.Collections.dll",
        "ref/win8/_._",
        "lib/win8/_._",
        "ref/net45/_._",
        "lib/net45/_._",
        "ref/MonoAndroid10/_._",
=======
>>>>>>> 8aab6fcc
        "lib/MonoAndroid10/_._",
        "ref/MonoTouch10/_._",
        "lib/MonoTouch10/_._",
        "ref/wp80/_._",
        "lib/wp80/_._",
        "ref/wpa81/_._",
        "lib/wpa81/_._",
        "ref/xamarinios10/_._",
        "lib/xamarinios10/_._",
        "ref/xamarinmac20/_._",
        "lib/xamarinmac20/_._",
<<<<<<< HEAD
        "ref/dotnet/zh-hant/System.Collections.xml",
        "ref/netcore50/zh-hant/System.Collections.xml",
        "ref/dotnet/de/System.Collections.xml",
=======
        "License.rtf",
        "ref/dotnet/de/System.Collections.xml",
        "ref/dotnet/es/System.Collections.xml",
        "ref/dotnet/fr/System.Collections.xml",
        "ref/dotnet/it/System.Collections.xml",
        "ref/dotnet/ja/System.Collections.xml",
        "ref/dotnet/ko/System.Collections.xml",
        "ref/dotnet/ru/System.Collections.xml",
        "ref/dotnet/System.Collections.dll",
        "ref/dotnet/System.Collections.xml",
        "ref/dotnet/zh-hans/System.Collections.xml",
        "ref/dotnet/zh-hant/System.Collections.xml",
        "ref/MonoAndroid10/_._",
        "ref/MonoTouch10/_._",
        "ref/net45/_._",
>>>>>>> 8aab6fcc
        "ref/netcore50/de/System.Collections.xml",
        "ref/dotnet/System.Collections.xml",
        "ref/netcore50/System.Collections.xml",
        "ref/dotnet/fr/System.Collections.xml",
        "ref/netcore50/fr/System.Collections.xml",
        "ref/dotnet/it/System.Collections.xml",
        "ref/netcore50/it/System.Collections.xml",
        "ref/dotnet/ja/System.Collections.xml",
        "ref/netcore50/ja/System.Collections.xml",
        "ref/dotnet/ko/System.Collections.xml",
        "ref/netcore50/ko/System.Collections.xml",
        "ref/dotnet/ru/System.Collections.xml",
        "ref/netcore50/ru/System.Collections.xml",
<<<<<<< HEAD
        "ref/dotnet/zh-hans/System.Collections.xml",
        "ref/netcore50/zh-hans/System.Collections.xml",
        "ref/dotnet/es/System.Collections.xml",
        "ref/netcore50/es/System.Collections.xml",
        "package/services/metadata/core-properties/24c5f986c3534c16ad303a35c4af021d.psmdcp",
        "[Content_Types].xml"
      ]
    },
    "System.Collections.NonGeneric/4.0.0": {
      "sha512": "rVgwrFBMkmp8LI6GhAYd6Bx+2uLIXjRfNg6Ie+ASfX8ESuh9e2HNxFy2yh1MPIXZq3OAYa+0mmULVwpnEC6UDA==",
      "files": [
        "_rels/.rels",
        "System.Collections.NonGeneric.nuspec",
=======
        "ref/netcore50/System.Collections.dll",
        "ref/netcore50/System.Collections.xml",
        "ref/netcore50/zh-hans/System.Collections.xml",
        "ref/netcore50/zh-hant/System.Collections.xml",
        "ref/win8/_._",
        "ref/wp80/_._",
        "ref/wpa81/_._",
        "ref/xamarinios10/_._",
        "ref/xamarinmac20/_._",
        "System.Collections.4.0.0.nupkg",
        "System.Collections.4.0.0.nupkg.sha512",
        "System.Collections.nuspec"
      ]
    },
    "System.Collections.NonGeneric/4.0.0": {
      "type": "package",
      "serviceable": true,
      "sha512": "rVgwrFBMkmp8LI6GhAYd6Bx+2uLIXjRfNg6Ie+ASfX8ESuh9e2HNxFy2yh1MPIXZq3OAYa+0mmULVwpnEC6UDA==",
      "files": [
>>>>>>> 8aab6fcc
        "lib/dotnet/System.Collections.NonGeneric.dll",
        "lib/net46/System.Collections.NonGeneric.dll",
        "lib/MonoAndroid10/_._",
        "lib/MonoTouch10/_._",
        "lib/xamarinios10/_._",
        "lib/xamarinmac20/_._",
<<<<<<< HEAD
        "ref/dotnet/System.Collections.NonGeneric.dll",
        "ref/dotnet/System.Collections.NonGeneric.xml",
        "ref/dotnet/zh-hant/System.Collections.NonGeneric.xml",
=======
>>>>>>> 8aab6fcc
        "ref/dotnet/de/System.Collections.NonGeneric.xml",
        "ref/dotnet/fr/System.Collections.NonGeneric.xml",
        "ref/dotnet/it/System.Collections.NonGeneric.xml",
        "ref/dotnet/ja/System.Collections.NonGeneric.xml",
        "ref/dotnet/ko/System.Collections.NonGeneric.xml",
        "ref/dotnet/ru/System.Collections.NonGeneric.xml",
        "ref/dotnet/System.Collections.NonGeneric.dll",
        "ref/dotnet/System.Collections.NonGeneric.xml",
        "ref/dotnet/zh-hans/System.Collections.NonGeneric.xml",
        "ref/dotnet/es/System.Collections.NonGeneric.xml",
        "ref/net46/System.Collections.NonGeneric.dll",
        "ref/MonoAndroid10/_._",
        "ref/MonoTouch10/_._",
        "ref/xamarinios10/_._",
        "ref/xamarinmac20/_._",
<<<<<<< HEAD
        "package/services/metadata/core-properties/185704b1dc164b078b61038bde9ab31a.psmdcp",
        "[Content_Types].xml"
      ]
    },
    "System.ComponentModel.EventBasedAsync/4.0.10": {
      "sha512": "d6kXcHUgP0jSPXEQ6hXJYCO6CzfoCi7t9vR3BfjSQLrj4HzpuATpx1gkN7itmTW1O+wjuw6rai4378Nj6N70yw==",
      "files": [
        "_rels/.rels",
        "System.ComponentModel.EventBasedAsync.nuspec",
=======
        "System.Collections.NonGeneric.4.0.0.nupkg",
        "System.Collections.NonGeneric.4.0.0.nupkg.sha512",
        "System.Collections.NonGeneric.nuspec"
      ]
    },
    "System.ComponentModel.EventBasedAsync/4.0.10": {
      "type": "package",
      "serviceable": true,
      "sha512": "d6kXcHUgP0jSPXEQ6hXJYCO6CzfoCi7t9vR3BfjSQLrj4HzpuATpx1gkN7itmTW1O+wjuw6rai4378Nj6N70yw==",
      "files": [
>>>>>>> 8aab6fcc
        "lib/dotnet/System.ComponentModel.EventBasedAsync.dll",
        "lib/MonoAndroid10/_._",
        "lib/MonoTouch10/_._",
        "lib/net46/_._",
        "lib/xamarinios10/_._",
        "lib/xamarinmac20/_._",
<<<<<<< HEAD
        "ref/dotnet/System.ComponentModel.EventBasedAsync.dll",
        "ref/dotnet/System.ComponentModel.EventBasedAsync.xml",
        "ref/dotnet/zh-hant/System.ComponentModel.EventBasedAsync.xml",
=======
>>>>>>> 8aab6fcc
        "ref/dotnet/de/System.ComponentModel.EventBasedAsync.xml",
        "ref/dotnet/fr/System.ComponentModel.EventBasedAsync.xml",
        "ref/dotnet/it/System.ComponentModel.EventBasedAsync.xml",
        "ref/dotnet/ja/System.ComponentModel.EventBasedAsync.xml",
        "ref/dotnet/ko/System.ComponentModel.EventBasedAsync.xml",
        "ref/dotnet/ru/System.ComponentModel.EventBasedAsync.xml",
        "ref/dotnet/System.ComponentModel.EventBasedAsync.dll",
        "ref/dotnet/System.ComponentModel.EventBasedAsync.xml",
        "ref/dotnet/zh-hans/System.ComponentModel.EventBasedAsync.xml",
        "ref/dotnet/es/System.ComponentModel.EventBasedAsync.xml",
        "ref/MonoAndroid10/_._",
        "ref/MonoTouch10/_._",
        "ref/net46/_._",
        "ref/xamarinios10/_._",
        "ref/xamarinmac20/_._",
<<<<<<< HEAD
        "package/services/metadata/core-properties/5094900f1f7e4f4dae27507acc72f2a5.psmdcp",
        "[Content_Types].xml"
=======
        "System.ComponentModel.EventBasedAsync.4.0.10.nupkg",
        "System.ComponentModel.EventBasedAsync.4.0.10.nupkg.sha512",
        "System.ComponentModel.EventBasedAsync.nuspec"
>>>>>>> 8aab6fcc
      ]
    },
    "System.Diagnostics.Contracts/4.0.0": {
      "type": "package",
      "sha512": "lMc7HNmyIsu0pKTdA4wf+FMq5jvouUd+oUpV4BdtyqoV0Pkbg9u/7lTKFGqpjZRQosWHq1+B32Lch2wf4AmloA==",
      "files": [
<<<<<<< HEAD
        "_rels/.rels",
        "System.Diagnostics.Contracts.nuspec",
        "lib/netcore50/System.Diagnostics.Contracts.dll",
=======
>>>>>>> 8aab6fcc
        "lib/DNXCore50/System.Diagnostics.Contracts.dll",
        "lib/net45/_._",
        "lib/win8/_._",
        "lib/wp80/_._",
        "lib/wpa81/_._",
<<<<<<< HEAD
        "ref/dotnet/System.Diagnostics.Contracts.dll",
        "ref/dotnet/System.Diagnostics.Contracts.xml",
        "ref/dotnet/zh-hant/System.Diagnostics.Contracts.xml",
=======
>>>>>>> 8aab6fcc
        "ref/dotnet/de/System.Diagnostics.Contracts.xml",
        "ref/dotnet/fr/System.Diagnostics.Contracts.xml",
        "ref/dotnet/it/System.Diagnostics.Contracts.xml",
        "ref/dotnet/ja/System.Diagnostics.Contracts.xml",
        "ref/dotnet/ko/System.Diagnostics.Contracts.xml",
        "ref/dotnet/ru/System.Diagnostics.Contracts.xml",
        "ref/dotnet/System.Diagnostics.Contracts.dll",
        "ref/dotnet/System.Diagnostics.Contracts.xml",
        "ref/dotnet/zh-hans/System.Diagnostics.Contracts.xml",
        "ref/dotnet/es/System.Diagnostics.Contracts.xml",
        "runtimes/win8-aot/lib/netcore50/System.Diagnostics.Contracts.dll",
        "ref/net45/_._",
        "ref/win8/_._",
        "ref/netcore50/System.Diagnostics.Contracts.dll",
        "ref/netcore50/System.Diagnostics.Contracts.xml",
        "ref/wp80/_._",
        "ref/wpa81/_._",
<<<<<<< HEAD
        "package/services/metadata/core-properties/c6cd3d0bbc304cbca14dc3d6bff6579c.psmdcp",
        "[Content_Types].xml"
      ]
    },
    "System.Diagnostics.Debug/4.0.10": {
      "sha512": "pi2KthuvI2LWV2c2V+fwReDsDiKpNl040h6DcwFOb59SafsPT/V1fCy0z66OKwysurJkBMmp5j5CBe3Um+ub0g==",
      "files": [
        "_rels/.rels",
        "System.Diagnostics.Debug.nuspec",
=======
        "runtimes/win8-aot/lib/netcore50/System.Diagnostics.Contracts.dll",
        "System.Diagnostics.Contracts.4.0.0.nupkg",
        "System.Diagnostics.Contracts.4.0.0.nupkg.sha512",
        "System.Diagnostics.Contracts.nuspec"
      ]
    },
    "System.Diagnostics.Debug/4.0.10": {
      "type": "package",
      "serviceable": true,
      "sha512": "pi2KthuvI2LWV2c2V+fwReDsDiKpNl040h6DcwFOb59SafsPT/V1fCy0z66OKwysurJkBMmp5j5CBe3Um+ub0g==",
      "files": [
>>>>>>> 8aab6fcc
        "lib/DNXCore50/System.Diagnostics.Debug.dll",
        "lib/netcore50/System.Diagnostics.Debug.dll",
        "lib/MonoAndroid10/_._",
        "lib/MonoTouch10/_._",
        "lib/net46/_._",
        "lib/xamarinios10/_._",
        "lib/xamarinmac20/_._",
<<<<<<< HEAD
        "ref/dotnet/System.Diagnostics.Debug.dll",
        "ref/dotnet/System.Diagnostics.Debug.xml",
        "ref/dotnet/zh-hant/System.Diagnostics.Debug.xml",
=======
>>>>>>> 8aab6fcc
        "ref/dotnet/de/System.Diagnostics.Debug.xml",
        "ref/dotnet/fr/System.Diagnostics.Debug.xml",
        "ref/dotnet/it/System.Diagnostics.Debug.xml",
        "ref/dotnet/ja/System.Diagnostics.Debug.xml",
        "ref/dotnet/ko/System.Diagnostics.Debug.xml",
        "ref/dotnet/ru/System.Diagnostics.Debug.xml",
        "ref/dotnet/System.Diagnostics.Debug.dll",
        "ref/dotnet/System.Diagnostics.Debug.xml",
        "ref/dotnet/zh-hans/System.Diagnostics.Debug.xml",
        "ref/dotnet/es/System.Diagnostics.Debug.xml",
        "runtimes/win8-aot/lib/netcore50/System.Diagnostics.Debug.dll",
        "ref/MonoAndroid10/_._",
        "ref/MonoTouch10/_._",
        "ref/net46/_._",
        "ref/xamarinios10/_._",
        "ref/xamarinmac20/_._",
<<<<<<< HEAD
        "package/services/metadata/core-properties/bfb05c26051f4a5f9015321db9cb045c.psmdcp",
        "[Content_Types].xml"
      ]
    },
    "System.Diagnostics.Tracing/4.0.20": {
      "sha512": "gn/wexGHc35Fv++5L1gYHMY5g25COfiZ0PGrL+3PfwzoJd4X2LbTAm/U8d385SI6BKQBI/z4dQfvneS9J27+Tw==",
      "files": [
        "_rels/.rels",
        "System.Diagnostics.Tracing.nuspec",
        "lib/netcore50/System.Diagnostics.Tracing.dll",
=======
        "runtimes/win8-aot/lib/netcore50/System.Diagnostics.Debug.dll",
        "System.Diagnostics.Debug.4.0.10.nupkg",
        "System.Diagnostics.Debug.4.0.10.nupkg.sha512",
        "System.Diagnostics.Debug.nuspec"
      ]
    },
    "System.Diagnostics.Tracing/4.0.20": {
      "type": "package",
      "serviceable": true,
      "sha512": "gn/wexGHc35Fv++5L1gYHMY5g25COfiZ0PGrL+3PfwzoJd4X2LbTAm/U8d385SI6BKQBI/z4dQfvneS9J27+Tw==",
      "files": [
>>>>>>> 8aab6fcc
        "lib/DNXCore50/System.Diagnostics.Tracing.dll",
        "lib/MonoAndroid10/_._",
        "lib/MonoTouch10/_._",
        "lib/net46/_._",
        "lib/xamarinios10/_._",
        "lib/xamarinmac20/_._",
<<<<<<< HEAD
        "ref/dotnet/System.Diagnostics.Tracing.dll",
        "ref/dotnet/System.Diagnostics.Tracing.xml",
        "ref/dotnet/zh-hant/System.Diagnostics.Tracing.xml",
=======
>>>>>>> 8aab6fcc
        "ref/dotnet/de/System.Diagnostics.Tracing.xml",
        "ref/dotnet/fr/System.Diagnostics.Tracing.xml",
        "ref/dotnet/it/System.Diagnostics.Tracing.xml",
        "ref/dotnet/ja/System.Diagnostics.Tracing.xml",
        "ref/dotnet/ko/System.Diagnostics.Tracing.xml",
        "ref/dotnet/ru/System.Diagnostics.Tracing.xml",
        "ref/dotnet/System.Diagnostics.Tracing.dll",
        "ref/dotnet/System.Diagnostics.Tracing.xml",
        "ref/dotnet/zh-hans/System.Diagnostics.Tracing.xml",
        "ref/dotnet/es/System.Diagnostics.Tracing.xml",
        "runtimes/win8-aot/lib/netcore50/System.Diagnostics.Tracing.dll",
        "ref/MonoAndroid10/_._",
        "ref/MonoTouch10/_._",
        "ref/net46/_._",
        "ref/xamarinios10/_._",
        "ref/xamarinmac20/_._",
<<<<<<< HEAD
        "package/services/metadata/core-properties/13423e75e6344b289b3779b51522737c.psmdcp",
        "[Content_Types].xml"
=======
        "runtimes/win8-aot/lib/netcore50/System.Diagnostics.Tracing.dll",
        "System.Diagnostics.Tracing.4.0.20.nupkg",
        "System.Diagnostics.Tracing.4.0.20.nupkg.sha512",
        "System.Diagnostics.Tracing.nuspec"
>>>>>>> 8aab6fcc
      ]
    },
    "System.Globalization/4.0.0": {
      "type": "package",
      "sha512": "IBJyTo1y7ZtzzoJUA60T1XPvNTyw/wfFmjFoBFtlYfkekIOtD/AzDDIg0YdUa7eNtFEfliED2R7HdppTdU4t5A==",
      "files": [
<<<<<<< HEAD
        "_rels/.rels",
        "System.Globalization.nuspec",
        "License.rtf",
        "ref/dotnet/System.Globalization.dll",
        "ref/netcore50/System.Globalization.dll",
        "ref/win8/_._",
        "lib/win8/_._",
        "ref/net45/_._",
        "lib/net45/_._",
        "ref/MonoAndroid10/_._",
=======
>>>>>>> 8aab6fcc
        "lib/MonoAndroid10/_._",
        "ref/MonoTouch10/_._",
        "lib/MonoTouch10/_._",
        "ref/wp80/_._",
        "lib/wp80/_._",
        "ref/wpa81/_._",
        "lib/wpa81/_._",
        "ref/xamarinios10/_._",
        "lib/xamarinios10/_._",
        "ref/xamarinmac20/_._",
        "lib/xamarinmac20/_._",
<<<<<<< HEAD
        "ref/dotnet/zh-hant/System.Globalization.xml",
        "ref/netcore50/zh-hant/System.Globalization.xml",
        "ref/dotnet/de/System.Globalization.xml",
=======
        "License.rtf",
        "ref/dotnet/de/System.Globalization.xml",
        "ref/dotnet/es/System.Globalization.xml",
        "ref/dotnet/fr/System.Globalization.xml",
        "ref/dotnet/it/System.Globalization.xml",
        "ref/dotnet/ja/System.Globalization.xml",
        "ref/dotnet/ko/System.Globalization.xml",
        "ref/dotnet/ru/System.Globalization.xml",
        "ref/dotnet/System.Globalization.dll",
        "ref/dotnet/System.Globalization.xml",
        "ref/dotnet/zh-hans/System.Globalization.xml",
        "ref/dotnet/zh-hant/System.Globalization.xml",
        "ref/MonoAndroid10/_._",
        "ref/MonoTouch10/_._",
        "ref/net45/_._",
>>>>>>> 8aab6fcc
        "ref/netcore50/de/System.Globalization.xml",
        "ref/dotnet/System.Globalization.xml",
        "ref/netcore50/System.Globalization.xml",
        "ref/dotnet/fr/System.Globalization.xml",
        "ref/netcore50/fr/System.Globalization.xml",
        "ref/dotnet/it/System.Globalization.xml",
        "ref/netcore50/it/System.Globalization.xml",
        "ref/dotnet/ja/System.Globalization.xml",
        "ref/netcore50/ja/System.Globalization.xml",
        "ref/dotnet/ko/System.Globalization.xml",
        "ref/netcore50/ko/System.Globalization.xml",
        "ref/dotnet/ru/System.Globalization.xml",
        "ref/netcore50/ru/System.Globalization.xml",
<<<<<<< HEAD
        "ref/dotnet/zh-hans/System.Globalization.xml",
        "ref/netcore50/zh-hans/System.Globalization.xml",
        "ref/dotnet/es/System.Globalization.xml",
        "ref/netcore50/es/System.Globalization.xml",
        "package/services/metadata/core-properties/7256e6303e10459782eff20c3ec90af5.psmdcp",
        "[Content_Types].xml"
      ]
    },
    "System.IO/4.0.10": {
      "sha512": "kghf1CeYT+W2lw8a50/GxFz5HR9t6RkL4BvjxtTp1NxtEFWywnMA9W8FH/KYXiDNThcw9u/GOViDON4iJFGXIQ==",
      "files": [
        "_rels/.rels",
        "System.IO.nuspec",
        "lib/netcore50/System.IO.dll",
=======
        "ref/netcore50/System.Globalization.dll",
        "ref/netcore50/System.Globalization.xml",
        "ref/netcore50/zh-hans/System.Globalization.xml",
        "ref/netcore50/zh-hant/System.Globalization.xml",
        "ref/win8/_._",
        "ref/wp80/_._",
        "ref/wpa81/_._",
        "ref/xamarinios10/_._",
        "ref/xamarinmac20/_._",
        "System.Globalization.4.0.0.nupkg",
        "System.Globalization.4.0.0.nupkg.sha512",
        "System.Globalization.nuspec"
      ]
    },
    "System.IO/4.0.10": {
      "type": "package",
      "serviceable": true,
      "sha512": "kghf1CeYT+W2lw8a50/GxFz5HR9t6RkL4BvjxtTp1NxtEFWywnMA9W8FH/KYXiDNThcw9u/GOViDON4iJFGXIQ==",
      "files": [
>>>>>>> 8aab6fcc
        "lib/DNXCore50/System.IO.dll",
        "lib/MonoAndroid10/_._",
        "lib/MonoTouch10/_._",
        "lib/net46/_._",
        "lib/xamarinios10/_._",
        "lib/xamarinmac20/_._",
<<<<<<< HEAD
        "ref/dotnet/System.IO.dll",
        "ref/dotnet/System.IO.xml",
        "ref/dotnet/zh-hant/System.IO.xml",
=======
>>>>>>> 8aab6fcc
        "ref/dotnet/de/System.IO.xml",
        "ref/dotnet/fr/System.IO.xml",
        "ref/dotnet/it/System.IO.xml",
        "ref/dotnet/ja/System.IO.xml",
        "ref/dotnet/ko/System.IO.xml",
        "ref/dotnet/ru/System.IO.xml",
        "ref/dotnet/System.IO.dll",
        "ref/dotnet/System.IO.xml",
        "ref/dotnet/zh-hans/System.IO.xml",
        "ref/dotnet/es/System.IO.xml",
        "runtimes/win8-aot/lib/netcore50/System.IO.dll",
        "ref/MonoAndroid10/_._",
        "ref/MonoTouch10/_._",
        "ref/net46/_._",
        "ref/xamarinios10/_._",
        "ref/xamarinmac20/_._",
<<<<<<< HEAD
        "package/services/metadata/core-properties/db72fd58a86b4d13a6d2858ebec46705.psmdcp",
        "[Content_Types].xml"
      ]
    },
    "System.IO.FileSystem/4.0.0": {
      "sha512": "eo05SPWfG+54UA0wxgRIYOuOslq+2QrJLXZaJDDsfLXG15OLguaItW39NYZTqUb4DeGOkU4R0wpOLOW4ynMUDQ==",
      "files": [
        "_rels/.rels",
        "System.IO.FileSystem.nuspec",
=======
        "runtimes/win8-aot/lib/netcore50/System.IO.dll",
        "System.IO.4.0.10.nupkg",
        "System.IO.4.0.10.nupkg.sha512",
        "System.IO.nuspec"
      ]
    },
    "System.IO.FileSystem/4.0.0": {
      "type": "package",
      "serviceable": true,
      "sha512": "eo05SPWfG+54UA0wxgRIYOuOslq+2QrJLXZaJDDsfLXG15OLguaItW39NYZTqUb4DeGOkU4R0wpOLOW4ynMUDQ==",
      "files": [
>>>>>>> 8aab6fcc
        "lib/DNXCore50/System.IO.FileSystem.dll",
        "lib/netcore50/System.IO.FileSystem.dll",
        "lib/net46/System.IO.FileSystem.dll",
        "lib/MonoAndroid10/_._",
        "lib/MonoTouch10/_._",
        "lib/xamarinios10/_._",
        "lib/xamarinmac20/_._",
<<<<<<< HEAD
        "ref/dotnet/System.IO.FileSystem.dll",
        "ref/dotnet/System.IO.FileSystem.xml",
        "ref/dotnet/zh-hant/System.IO.FileSystem.xml",
=======
>>>>>>> 8aab6fcc
        "ref/dotnet/de/System.IO.FileSystem.xml",
        "ref/dotnet/fr/System.IO.FileSystem.xml",
        "ref/dotnet/it/System.IO.FileSystem.xml",
        "ref/dotnet/ja/System.IO.FileSystem.xml",
        "ref/dotnet/ko/System.IO.FileSystem.xml",
        "ref/dotnet/ru/System.IO.FileSystem.xml",
        "ref/dotnet/System.IO.FileSystem.dll",
        "ref/dotnet/System.IO.FileSystem.xml",
        "ref/dotnet/zh-hans/System.IO.FileSystem.xml",
        "ref/dotnet/es/System.IO.FileSystem.xml",
        "ref/net46/System.IO.FileSystem.dll",
        "ref/MonoAndroid10/_._",
        "ref/MonoTouch10/_._",
        "ref/xamarinios10/_._",
        "ref/xamarinmac20/_._",
<<<<<<< HEAD
        "package/services/metadata/core-properties/0405bad2bcdd403884f42a0a79534bc1.psmdcp",
        "[Content_Types].xml"
      ]
    },
    "System.IO.FileSystem.Primitives/4.0.0": {
      "sha512": "7pJUvYi/Yq3A5nagqCCiOw3+aJp3xXc/Cjr8dnJDnER3/6kX3LEencfqmXUcPl9+7OvRNyPMNhqsLAcMK6K/KA==",
      "files": [
        "_rels/.rels",
        "System.IO.FileSystem.Primitives.nuspec",
=======
        "System.IO.FileSystem.4.0.0.nupkg",
        "System.IO.FileSystem.4.0.0.nupkg.sha512",
        "System.IO.FileSystem.nuspec"
      ]
    },
    "System.IO.FileSystem.Primitives/4.0.0": {
      "type": "package",
      "serviceable": true,
      "sha512": "7pJUvYi/Yq3A5nagqCCiOw3+aJp3xXc/Cjr8dnJDnER3/6kX3LEencfqmXUcPl9+7OvRNyPMNhqsLAcMK6K/KA==",
      "files": [
>>>>>>> 8aab6fcc
        "lib/dotnet/System.IO.FileSystem.Primitives.dll",
        "lib/net46/System.IO.FileSystem.Primitives.dll",
        "lib/MonoAndroid10/_._",
        "lib/MonoTouch10/_._",
        "lib/xamarinios10/_._",
        "lib/xamarinmac20/_._",
<<<<<<< HEAD
        "ref/dotnet/System.IO.FileSystem.Primitives.dll",
        "ref/dotnet/System.IO.FileSystem.Primitives.xml",
        "ref/dotnet/zh-hant/System.IO.FileSystem.Primitives.xml",
=======
>>>>>>> 8aab6fcc
        "ref/dotnet/de/System.IO.FileSystem.Primitives.xml",
        "ref/dotnet/fr/System.IO.FileSystem.Primitives.xml",
        "ref/dotnet/it/System.IO.FileSystem.Primitives.xml",
        "ref/dotnet/ja/System.IO.FileSystem.Primitives.xml",
        "ref/dotnet/ko/System.IO.FileSystem.Primitives.xml",
        "ref/dotnet/ru/System.IO.FileSystem.Primitives.xml",
        "ref/dotnet/System.IO.FileSystem.Primitives.dll",
        "ref/dotnet/System.IO.FileSystem.Primitives.xml",
        "ref/dotnet/zh-hans/System.IO.FileSystem.Primitives.xml",
        "ref/dotnet/es/System.IO.FileSystem.Primitives.xml",
        "ref/net46/System.IO.FileSystem.Primitives.dll",
        "ref/MonoAndroid10/_._",
        "ref/MonoTouch10/_._",
        "ref/xamarinios10/_._",
        "ref/xamarinmac20/_._",
<<<<<<< HEAD
        "package/services/metadata/core-properties/2cf3542156f0426483f92b9e37d8d381.psmdcp",
        "[Content_Types].xml"
      ]
    },
    "System.Private.Uri/4.0.0": {
      "sha512": "CtuxaCKcRIvPcsqquVl3mPp79EDZPMr2UogfiFCxCs+t2z1VjbpQsKNs1GHZ8VQetqbk1mr0V1yAfMe6y8CHDA==",
      "files": [
        "_rels/.rels",
        "System.Private.Uri.nuspec",
=======
        "System.IO.FileSystem.Primitives.4.0.0.nupkg",
        "System.IO.FileSystem.Primitives.4.0.0.nupkg.sha512",
        "System.IO.FileSystem.Primitives.nuspec"
      ]
    },
    "System.Private.Uri/4.0.0": {
      "type": "package",
      "serviceable": true,
      "sha512": "CtuxaCKcRIvPcsqquVl3mPp79EDZPMr2UogfiFCxCs+t2z1VjbpQsKNs1GHZ8VQetqbk1mr0V1yAfMe6y8CHDA==",
      "files": [
        "lib/DNXCore50/System.Private.Uri.dll",
>>>>>>> 8aab6fcc
        "lib/netcore50/System.Private.Uri.dll",
        "lib/DNXCore50/System.Private.Uri.dll",
        "ref/dnxcore50/_._",
        "ref/netcore50/_._",
        "runtimes/win8-aot/lib/netcore50/System.Private.Uri.dll",
<<<<<<< HEAD
        "package/services/metadata/core-properties/86377e21a22d44bbba860094428d894c.psmdcp",
        "[Content_Types].xml"
=======
        "System.Private.Uri.4.0.0.nupkg",
        "System.Private.Uri.4.0.0.nupkg.sha512",
        "System.Private.Uri.nuspec"
>>>>>>> 8aab6fcc
      ]
    },
    "System.Reflection/4.0.0": {
      "type": "package",
      "sha512": "g96Rn8XuG7y4VfxPj/jnXroRJdQ8L3iN3k3zqsuzk4k3Nq4KMXARYiIO4BLW4GwX06uQpuYwRMcAC/aF117knQ==",
      "files": [
<<<<<<< HEAD
        "_rels/.rels",
        "System.Reflection.nuspec",
        "License.rtf",
        "ref/dotnet/System.Reflection.dll",
        "ref/netcore50/System.Reflection.dll",
        "ref/win8/_._",
        "lib/win8/_._",
        "ref/net45/_._",
        "lib/net45/_._",
        "ref/MonoAndroid10/_._",
=======
>>>>>>> 8aab6fcc
        "lib/MonoAndroid10/_._",
        "ref/MonoTouch10/_._",
        "lib/MonoTouch10/_._",
        "ref/wp80/_._",
        "lib/wp80/_._",
        "ref/wpa81/_._",
        "lib/wpa81/_._",
        "ref/xamarinios10/_._",
        "lib/xamarinios10/_._",
        "ref/xamarinmac20/_._",
        "lib/xamarinmac20/_._",
<<<<<<< HEAD
        "ref/dotnet/zh-hant/System.Reflection.xml",
        "ref/netcore50/zh-hant/System.Reflection.xml",
        "ref/dotnet/de/System.Reflection.xml",
=======
        "License.rtf",
        "ref/dotnet/de/System.Reflection.xml",
        "ref/dotnet/es/System.Reflection.xml",
        "ref/dotnet/fr/System.Reflection.xml",
        "ref/dotnet/it/System.Reflection.xml",
        "ref/dotnet/ja/System.Reflection.xml",
        "ref/dotnet/ko/System.Reflection.xml",
        "ref/dotnet/ru/System.Reflection.xml",
        "ref/dotnet/System.Reflection.dll",
        "ref/dotnet/System.Reflection.xml",
        "ref/dotnet/zh-hans/System.Reflection.xml",
        "ref/dotnet/zh-hant/System.Reflection.xml",
        "ref/MonoAndroid10/_._",
        "ref/MonoTouch10/_._",
        "ref/net45/_._",
>>>>>>> 8aab6fcc
        "ref/netcore50/de/System.Reflection.xml",
        "ref/dotnet/System.Reflection.xml",
        "ref/netcore50/System.Reflection.xml",
        "ref/dotnet/fr/System.Reflection.xml",
        "ref/netcore50/fr/System.Reflection.xml",
        "ref/dotnet/it/System.Reflection.xml",
        "ref/netcore50/it/System.Reflection.xml",
        "ref/dotnet/ja/System.Reflection.xml",
        "ref/netcore50/ja/System.Reflection.xml",
        "ref/dotnet/ko/System.Reflection.xml",
        "ref/netcore50/ko/System.Reflection.xml",
        "ref/dotnet/ru/System.Reflection.xml",
        "ref/netcore50/ru/System.Reflection.xml",
<<<<<<< HEAD
        "ref/dotnet/zh-hans/System.Reflection.xml",
        "ref/netcore50/zh-hans/System.Reflection.xml",
        "ref/dotnet/es/System.Reflection.xml",
        "ref/netcore50/es/System.Reflection.xml",
        "package/services/metadata/core-properties/1e935117d401458384a90c2c69f60bd2.psmdcp",
        "[Content_Types].xml"
      ]
    },
    "System.Reflection.Primitives/4.0.0": {
      "sha512": "n9S0XpKv2ruc17FSnaiX6nV47VfHTZ1wLjKZlAirUZCvDQCH71mVp+Ohabn0xXLh5pK2PKp45HCxkqu5Fxn/lA==",
      "files": [
        "_rels/.rels",
        "System.Reflection.Primitives.nuspec",
        "lib/netcore50/System.Reflection.Primitives.dll",
=======
        "ref/netcore50/System.Reflection.dll",
        "ref/netcore50/System.Reflection.xml",
        "ref/netcore50/zh-hans/System.Reflection.xml",
        "ref/netcore50/zh-hant/System.Reflection.xml",
        "ref/win8/_._",
        "ref/wp80/_._",
        "ref/wpa81/_._",
        "ref/xamarinios10/_._",
        "ref/xamarinmac20/_._",
        "System.Reflection.4.0.0.nupkg",
        "System.Reflection.4.0.0.nupkg.sha512",
        "System.Reflection.nuspec"
      ]
    },
    "System.Reflection.Primitives/4.0.0": {
      "type": "package",
      "serviceable": true,
      "sha512": "n9S0XpKv2ruc17FSnaiX6nV47VfHTZ1wLjKZlAirUZCvDQCH71mVp+Ohabn0xXLh5pK2PKp45HCxkqu5Fxn/lA==",
      "files": [
>>>>>>> 8aab6fcc
        "lib/DNXCore50/System.Reflection.Primitives.dll",
        "lib/net45/_._",
        "lib/win8/_._",
        "lib/wp80/_._",
        "lib/wpa81/_._",
<<<<<<< HEAD
        "ref/dotnet/System.Reflection.Primitives.dll",
        "ref/dotnet/System.Reflection.Primitives.xml",
        "ref/dotnet/zh-hant/System.Reflection.Primitives.xml",
=======
>>>>>>> 8aab6fcc
        "ref/dotnet/de/System.Reflection.Primitives.xml",
        "ref/dotnet/fr/System.Reflection.Primitives.xml",
        "ref/dotnet/it/System.Reflection.Primitives.xml",
        "ref/dotnet/ja/System.Reflection.Primitives.xml",
        "ref/dotnet/ko/System.Reflection.Primitives.xml",
        "ref/dotnet/ru/System.Reflection.Primitives.xml",
        "ref/dotnet/System.Reflection.Primitives.dll",
        "ref/dotnet/System.Reflection.Primitives.xml",
        "ref/dotnet/zh-hans/System.Reflection.Primitives.xml",
        "ref/dotnet/es/System.Reflection.Primitives.xml",
        "runtimes/win8-aot/lib/netcore50/System.Reflection.Primitives.dll",
        "ref/net45/_._",
        "ref/win8/_._",
        "ref/netcore50/System.Reflection.Primitives.dll",
        "ref/netcore50/System.Reflection.Primitives.xml",
        "ref/wp80/_._",
        "ref/wpa81/_._",
<<<<<<< HEAD
        "package/services/metadata/core-properties/7070509f3bfd418d859635361251dab0.psmdcp",
        "[Content_Types].xml"
      ]
    },
    "System.Resources.ResourceManager/4.0.0": {
      "sha512": "qmqeZ4BJgjfU+G2JbrZt4Dk1LsMxO4t+f/9HarNY6w8pBgweO6jT+cknUH7c3qIrGvyUqraBhU45Eo6UtA0fAw==",
      "files": [
        "_rels/.rels",
        "System.Resources.ResourceManager.nuspec",
        "lib/netcore50/System.Resources.ResourceManager.dll",
=======
        "runtimes/win8-aot/lib/netcore50/System.Reflection.Primitives.dll",
        "System.Reflection.Primitives.4.0.0.nupkg",
        "System.Reflection.Primitives.4.0.0.nupkg.sha512",
        "System.Reflection.Primitives.nuspec"
      ]
    },
    "System.Resources.ResourceManager/4.0.0": {
      "type": "package",
      "serviceable": true,
      "sha512": "qmqeZ4BJgjfU+G2JbrZt4Dk1LsMxO4t+f/9HarNY6w8pBgweO6jT+cknUH7c3qIrGvyUqraBhU45Eo6UtA0fAw==",
      "files": [
>>>>>>> 8aab6fcc
        "lib/DNXCore50/System.Resources.ResourceManager.dll",
        "lib/net45/_._",
        "lib/win8/_._",
        "lib/wp80/_._",
        "lib/wpa81/_._",
<<<<<<< HEAD
        "ref/dotnet/System.Resources.ResourceManager.dll",
        "ref/dotnet/System.Resources.ResourceManager.xml",
        "ref/dotnet/zh-hant/System.Resources.ResourceManager.xml",
=======
>>>>>>> 8aab6fcc
        "ref/dotnet/de/System.Resources.ResourceManager.xml",
        "ref/dotnet/fr/System.Resources.ResourceManager.xml",
        "ref/dotnet/it/System.Resources.ResourceManager.xml",
        "ref/dotnet/ja/System.Resources.ResourceManager.xml",
        "ref/dotnet/ko/System.Resources.ResourceManager.xml",
        "ref/dotnet/ru/System.Resources.ResourceManager.xml",
        "ref/dotnet/System.Resources.ResourceManager.dll",
        "ref/dotnet/System.Resources.ResourceManager.xml",
        "ref/dotnet/zh-hans/System.Resources.ResourceManager.xml",
        "ref/dotnet/es/System.Resources.ResourceManager.xml",
        "runtimes/win8-aot/lib/netcore50/System.Resources.ResourceManager.dll",
        "ref/net45/_._",
        "ref/win8/_._",
        "ref/netcore50/System.Resources.ResourceManager.dll",
        "ref/netcore50/System.Resources.ResourceManager.xml",
        "ref/wp80/_._",
        "ref/wpa81/_._",
<<<<<<< HEAD
        "package/services/metadata/core-properties/657a73ee3f09479c9fedb9538ade8eac.psmdcp",
        "[Content_Types].xml"
      ]
    },
    "System.Runtime/4.0.20": {
      "sha512": "X7N/9Bz7jVPorqdVFO86ns1sX6MlQM+WTxELtx+Z4VG45x9+LKmWH0GRqjgKprUnVuwmfB9EJ9DQng14Z7/zwg==",
      "files": [
        "_rels/.rels",
        "System.Runtime.nuspec",
        "lib/netcore50/System.Runtime.dll",
=======
        "runtimes/win8-aot/lib/netcore50/System.Resources.ResourceManager.dll",
        "System.Resources.ResourceManager.4.0.0.nupkg",
        "System.Resources.ResourceManager.4.0.0.nupkg.sha512",
        "System.Resources.ResourceManager.nuspec"
      ]
    },
    "System.Runtime/4.0.20": {
      "type": "package",
      "serviceable": true,
      "sha512": "X7N/9Bz7jVPorqdVFO86ns1sX6MlQM+WTxELtx+Z4VG45x9+LKmWH0GRqjgKprUnVuwmfB9EJ9DQng14Z7/zwg==",
      "files": [
>>>>>>> 8aab6fcc
        "lib/DNXCore50/System.Runtime.dll",
        "lib/MonoAndroid10/_._",
        "lib/MonoTouch10/_._",
        "lib/net46/_._",
        "lib/xamarinios10/_._",
        "lib/xamarinmac20/_._",
<<<<<<< HEAD
        "ref/dotnet/System.Runtime.dll",
        "ref/dotnet/System.Runtime.xml",
        "ref/dotnet/zh-hant/System.Runtime.xml",
=======
>>>>>>> 8aab6fcc
        "ref/dotnet/de/System.Runtime.xml",
        "ref/dotnet/fr/System.Runtime.xml",
        "ref/dotnet/it/System.Runtime.xml",
        "ref/dotnet/ja/System.Runtime.xml",
        "ref/dotnet/ko/System.Runtime.xml",
        "ref/dotnet/ru/System.Runtime.xml",
        "ref/dotnet/System.Runtime.dll",
        "ref/dotnet/System.Runtime.xml",
        "ref/dotnet/zh-hans/System.Runtime.xml",
        "ref/dotnet/es/System.Runtime.xml",
        "runtimes/win8-aot/lib/netcore50/System.Runtime.dll",
        "ref/MonoAndroid10/_._",
        "ref/MonoTouch10/_._",
        "ref/net46/_._",
        "ref/xamarinios10/_._",
        "ref/xamarinmac20/_._",
<<<<<<< HEAD
        "package/services/metadata/core-properties/d1ded52f75da4446b1c962f9292aa3ef.psmdcp",
        "[Content_Types].xml"
      ]
    },
    "System.Runtime.Extensions/4.0.10": {
      "sha512": "5dsEwf3Iml7d5OZeT20iyOjT+r+okWpN7xI2v+R4cgd3WSj4DeRPTvPFjDpacbVW4skCAZ8B9hxXJYgkCFKJ1A==",
      "files": [
        "_rels/.rels",
        "System.Runtime.Extensions.nuspec",
        "lib/netcore50/System.Runtime.Extensions.dll",
=======
        "runtimes/win8-aot/lib/netcore50/System.Runtime.dll",
        "System.Runtime.4.0.20.nupkg",
        "System.Runtime.4.0.20.nupkg.sha512",
        "System.Runtime.nuspec"
      ]
    },
    "System.Runtime.Extensions/4.0.10": {
      "type": "package",
      "serviceable": true,
      "sha512": "5dsEwf3Iml7d5OZeT20iyOjT+r+okWpN7xI2v+R4cgd3WSj4DeRPTvPFjDpacbVW4skCAZ8B9hxXJYgkCFKJ1A==",
      "files": [
>>>>>>> 8aab6fcc
        "lib/DNXCore50/System.Runtime.Extensions.dll",
        "lib/MonoAndroid10/_._",
        "lib/MonoTouch10/_._",
        "lib/net46/_._",
        "lib/xamarinios10/_._",
        "lib/xamarinmac20/_._",
<<<<<<< HEAD
        "ref/dotnet/System.Runtime.Extensions.dll",
        "ref/dotnet/System.Runtime.Extensions.xml",
        "ref/dotnet/zh-hant/System.Runtime.Extensions.xml",
=======
>>>>>>> 8aab6fcc
        "ref/dotnet/de/System.Runtime.Extensions.xml",
        "ref/dotnet/fr/System.Runtime.Extensions.xml",
        "ref/dotnet/it/System.Runtime.Extensions.xml",
        "ref/dotnet/ja/System.Runtime.Extensions.xml",
        "ref/dotnet/ko/System.Runtime.Extensions.xml",
        "ref/dotnet/ru/System.Runtime.Extensions.xml",
        "ref/dotnet/System.Runtime.Extensions.dll",
        "ref/dotnet/System.Runtime.Extensions.xml",
        "ref/dotnet/zh-hans/System.Runtime.Extensions.xml",
        "ref/dotnet/es/System.Runtime.Extensions.xml",
        "runtimes/win8-aot/lib/netcore50/System.Runtime.Extensions.dll",
        "ref/MonoAndroid10/_._",
        "ref/MonoTouch10/_._",
        "ref/net46/_._",
        "ref/xamarinios10/_._",
        "ref/xamarinmac20/_._",
<<<<<<< HEAD
        "package/services/metadata/core-properties/c7fee76a13d04c7ea49fb1a24c184f37.psmdcp",
        "[Content_Types].xml"
      ]
    },
    "System.Runtime.Handles/4.0.0": {
      "sha512": "638VhpRq63tVcQ6HDb3um3R/J2BtR1Sa96toHo6PcJGPXEPEsleCuqhBgX2gFCz0y0qkutANwW6VPPY5wQu1XQ==",
      "files": [
        "_rels/.rels",
        "System.Runtime.Handles.nuspec",
=======
        "runtimes/win8-aot/lib/netcore50/System.Runtime.Extensions.dll",
        "System.Runtime.Extensions.4.0.10.nupkg",
        "System.Runtime.Extensions.4.0.10.nupkg.sha512",
        "System.Runtime.Extensions.nuspec"
      ]
    },
    "System.Runtime.Handles/4.0.0": {
      "type": "package",
      "serviceable": true,
      "sha512": "638VhpRq63tVcQ6HDb3um3R/J2BtR1Sa96toHo6PcJGPXEPEsleCuqhBgX2gFCz0y0qkutANwW6VPPY5wQu1XQ==",
      "files": [
>>>>>>> 8aab6fcc
        "lib/DNXCore50/System.Runtime.Handles.dll",
        "lib/netcore50/System.Runtime.Handles.dll",
        "lib/MonoAndroid10/_._",
        "lib/MonoTouch10/_._",
        "lib/net46/_._",
        "lib/xamarinios10/_._",
        "lib/xamarinmac20/_._",
<<<<<<< HEAD
        "ref/dotnet/System.Runtime.Handles.dll",
        "ref/dotnet/System.Runtime.Handles.xml",
        "ref/dotnet/zh-hant/System.Runtime.Handles.xml",
=======
>>>>>>> 8aab6fcc
        "ref/dotnet/de/System.Runtime.Handles.xml",
        "ref/dotnet/fr/System.Runtime.Handles.xml",
        "ref/dotnet/it/System.Runtime.Handles.xml",
        "ref/dotnet/ja/System.Runtime.Handles.xml",
        "ref/dotnet/ko/System.Runtime.Handles.xml",
        "ref/dotnet/ru/System.Runtime.Handles.xml",
        "ref/dotnet/System.Runtime.Handles.dll",
        "ref/dotnet/System.Runtime.Handles.xml",
        "ref/dotnet/zh-hans/System.Runtime.Handles.xml",
        "ref/dotnet/es/System.Runtime.Handles.xml",
        "runtimes/win8-aot/lib/netcore50/System.Runtime.Handles.dll",
        "ref/MonoAndroid10/_._",
        "ref/MonoTouch10/_._",
        "ref/net46/_._",
        "ref/xamarinios10/_._",
        "ref/xamarinmac20/_._",
<<<<<<< HEAD
        "package/services/metadata/core-properties/da57aa32ff2441d1acfe85bee4f101ab.psmdcp",
        "[Content_Types].xml"
      ]
    },
    "System.Runtime.InteropServices/4.0.20": {
      "sha512": "ZgDyBYfEnjWoz/viS6VOswA6XOkDSH2DzgbpczbW50RywhnCgTl+w3JEvtAiOGyIh8cyx1NJq80jsNBSUr8Pig==",
      "files": [
        "_rels/.rels",
        "System.Runtime.InteropServices.nuspec",
=======
        "runtimes/win8-aot/lib/netcore50/System.Runtime.Handles.dll",
        "System.Runtime.Handles.4.0.0.nupkg",
        "System.Runtime.Handles.4.0.0.nupkg.sha512",
        "System.Runtime.Handles.nuspec"
      ]
    },
    "System.Runtime.InteropServices/4.0.20": {
      "type": "package",
      "serviceable": true,
      "sha512": "ZgDyBYfEnjWoz/viS6VOswA6XOkDSH2DzgbpczbW50RywhnCgTl+w3JEvtAiOGyIh8cyx1NJq80jsNBSUr8Pig==",
      "files": [
>>>>>>> 8aab6fcc
        "lib/DNXCore50/System.Runtime.InteropServices.dll",
        "lib/netcore50/System.Runtime.InteropServices.dll",
        "lib/MonoAndroid10/_._",
        "lib/MonoTouch10/_._",
        "lib/net46/_._",
        "lib/xamarinios10/_._",
        "lib/xamarinmac20/_._",
<<<<<<< HEAD
        "ref/dotnet/System.Runtime.InteropServices.dll",
        "ref/dotnet/System.Runtime.InteropServices.xml",
        "ref/dotnet/zh-hant/System.Runtime.InteropServices.xml",
=======
>>>>>>> 8aab6fcc
        "ref/dotnet/de/System.Runtime.InteropServices.xml",
        "ref/dotnet/fr/System.Runtime.InteropServices.xml",
        "ref/dotnet/it/System.Runtime.InteropServices.xml",
        "ref/dotnet/ja/System.Runtime.InteropServices.xml",
        "ref/dotnet/ko/System.Runtime.InteropServices.xml",
        "ref/dotnet/ru/System.Runtime.InteropServices.xml",
        "ref/dotnet/System.Runtime.InteropServices.dll",
        "ref/dotnet/System.Runtime.InteropServices.xml",
        "ref/dotnet/zh-hans/System.Runtime.InteropServices.xml",
        "ref/dotnet/es/System.Runtime.InteropServices.xml",
        "runtimes/win8-aot/lib/netcore50/System.Runtime.InteropServices.dll",
        "ref/MonoAndroid10/_._",
        "ref/MonoTouch10/_._",
        "ref/net46/_._",
        "ref/xamarinios10/_._",
        "ref/xamarinmac20/_._",
<<<<<<< HEAD
        "package/services/metadata/core-properties/78e7f61876374acba2a95834f272d262.psmdcp",
        "[Content_Types].xml"
      ]
    },
    "System.Security.Claims/4.0.0": {
      "sha512": "94NFR/7JN3YdyTH7hl2iSvYmdA8aqShriTHectcK+EbizT71YczMaG6LuqJBQP/HWo66AQyikYYM9aw+4EzGXg==",
      "files": [
        "_rels/.rels",
        "System.Security.Claims.nuspec",
=======
        "runtimes/win8-aot/lib/netcore50/System.Runtime.InteropServices.dll",
        "System.Runtime.InteropServices.4.0.20.nupkg",
        "System.Runtime.InteropServices.4.0.20.nupkg.sha512",
        "System.Runtime.InteropServices.nuspec"
      ]
    },
    "System.Security.Claims/4.0.0": {
      "type": "package",
      "serviceable": true,
      "sha512": "94NFR/7JN3YdyTH7hl2iSvYmdA8aqShriTHectcK+EbizT71YczMaG6LuqJBQP/HWo66AQyikYYM9aw+4EzGXg==",
      "files": [
>>>>>>> 8aab6fcc
        "lib/dotnet/System.Security.Claims.dll",
        "lib/net46/System.Security.Claims.dll",
        "lib/MonoAndroid10/_._",
        "lib/MonoTouch10/_._",
        "lib/xamarinios10/_._",
        "lib/xamarinmac20/_._",
<<<<<<< HEAD
        "ref/dotnet/System.Security.Claims.dll",
        "ref/dotnet/System.Security.Claims.xml",
        "ref/dotnet/zh-hant/System.Security.Claims.xml",
=======
>>>>>>> 8aab6fcc
        "ref/dotnet/de/System.Security.Claims.xml",
        "ref/dotnet/fr/System.Security.Claims.xml",
        "ref/dotnet/it/System.Security.Claims.xml",
        "ref/dotnet/ja/System.Security.Claims.xml",
        "ref/dotnet/ko/System.Security.Claims.xml",
        "ref/dotnet/ru/System.Security.Claims.xml",
        "ref/dotnet/System.Security.Claims.dll",
        "ref/dotnet/System.Security.Claims.xml",
        "ref/dotnet/zh-hans/System.Security.Claims.xml",
        "ref/dotnet/es/System.Security.Claims.xml",
        "ref/net46/System.Security.Claims.dll",
        "ref/MonoAndroid10/_._",
        "ref/MonoTouch10/_._",
        "ref/xamarinios10/_._",
        "ref/xamarinmac20/_._",
<<<<<<< HEAD
        "package/services/metadata/core-properties/b682071d85754e6793ca9777ffabaf8a.psmdcp",
        "[Content_Types].xml"
      ]
    },
    "System.Security.Principal/4.0.0": {
      "sha512": "FOhq3jUOONi6fp5j3nPYJMrKtSJlqAURpjiO3FaDIV4DJNEYymWW5uh1pfxySEB8dtAW+I66IypzNge/w9OzZQ==",
      "files": [
        "_rels/.rels",
        "System.Security.Principal.nuspec",
=======
        "System.Security.Claims.4.0.0.nupkg",
        "System.Security.Claims.4.0.0.nupkg.sha512",
        "System.Security.Claims.nuspec"
      ]
    },
    "System.Security.Principal/4.0.0": {
      "type": "package",
      "serviceable": true,
      "sha512": "FOhq3jUOONi6fp5j3nPYJMrKtSJlqAURpjiO3FaDIV4DJNEYymWW5uh1pfxySEB8dtAW+I66IypzNge/w9OzZQ==",
      "files": [
>>>>>>> 8aab6fcc
        "lib/dotnet/System.Security.Principal.dll",
        "lib/net45/_._",
        "lib/win8/_._",
        "lib/netcore50/System.Security.Principal.dll",
        "lib/wp80/_._",
        "lib/wpa81/_._",
<<<<<<< HEAD
        "ref/dotnet/System.Security.Principal.dll",
        "ref/dotnet/System.Security.Principal.xml",
        "ref/dotnet/zh-hant/System.Security.Principal.xml",
=======
>>>>>>> 8aab6fcc
        "ref/dotnet/de/System.Security.Principal.xml",
        "ref/dotnet/fr/System.Security.Principal.xml",
        "ref/dotnet/it/System.Security.Principal.xml",
        "ref/dotnet/ja/System.Security.Principal.xml",
        "ref/dotnet/ko/System.Security.Principal.xml",
        "ref/dotnet/ru/System.Security.Principal.xml",
        "ref/dotnet/System.Security.Principal.dll",
        "ref/dotnet/System.Security.Principal.xml",
        "ref/dotnet/zh-hans/System.Security.Principal.xml",
        "ref/dotnet/es/System.Security.Principal.xml",
        "ref/net45/_._",
        "ref/win8/_._",
        "ref/netcore50/System.Security.Principal.dll",
        "ref/netcore50/System.Security.Principal.xml",
        "ref/wp80/_._",
        "ref/wpa81/_._",
<<<<<<< HEAD
        "package/services/metadata/core-properties/5d44fbabc99d4204b6a2f76329d0a184.psmdcp",
        "[Content_Types].xml"
=======
        "System.Security.Principal.4.0.0.nupkg",
        "System.Security.Principal.4.0.0.nupkg.sha512",
        "System.Security.Principal.nuspec"
>>>>>>> 8aab6fcc
      ]
    },
    "System.Text.Encoding/4.0.10": {
      "type": "package",
      "sha512": "fNlSFgy4OuDlJrP9SFFxMlaLazq6ipv15sU5TiEgg9UCVnA/OgoVUfymFp4AOk1jOkW5SVxWbeeIUptcM+m/Vw==",
      "files": [
<<<<<<< HEAD
        "_rels/.rels",
        "System.Text.Encoding.nuspec",
        "lib/netcore50/System.Text.Encoding.dll",
=======
>>>>>>> 8aab6fcc
        "lib/DNXCore50/System.Text.Encoding.dll",
        "lib/MonoAndroid10/_._",
        "lib/MonoTouch10/_._",
        "lib/net46/_._",
        "lib/xamarinios10/_._",
        "lib/xamarinmac20/_._",
<<<<<<< HEAD
        "ref/dotnet/System.Text.Encoding.dll",
        "ref/dotnet/System.Text.Encoding.xml",
        "ref/dotnet/zh-hant/System.Text.Encoding.xml",
=======
>>>>>>> 8aab6fcc
        "ref/dotnet/de/System.Text.Encoding.xml",
        "ref/dotnet/fr/System.Text.Encoding.xml",
        "ref/dotnet/it/System.Text.Encoding.xml",
        "ref/dotnet/ja/System.Text.Encoding.xml",
        "ref/dotnet/ko/System.Text.Encoding.xml",
        "ref/dotnet/ru/System.Text.Encoding.xml",
        "ref/dotnet/System.Text.Encoding.dll",
        "ref/dotnet/System.Text.Encoding.xml",
        "ref/dotnet/zh-hans/System.Text.Encoding.xml",
        "ref/dotnet/es/System.Text.Encoding.xml",
        "runtimes/win8-aot/lib/netcore50/System.Text.Encoding.dll",
        "ref/MonoAndroid10/_._",
        "ref/MonoTouch10/_._",
        "ref/net46/_._",
        "ref/xamarinios10/_._",
        "ref/xamarinmac20/_._",
<<<<<<< HEAD
        "package/services/metadata/core-properties/829e172aadac4937a5a6a4b386855282.psmdcp",
        "[Content_Types].xml"
=======
        "runtimes/win8-aot/lib/netcore50/System.Text.Encoding.dll",
        "System.Text.Encoding.4.0.10.nupkg",
        "System.Text.Encoding.4.0.10.nupkg.sha512",
        "System.Text.Encoding.nuspec"
>>>>>>> 8aab6fcc
      ]
    },
    "System.Text.Encoding.Extensions/4.0.10": {
      "type": "package",
      "sha512": "TZvlwXMxKo3bSRIcsWZLCIzIhLbvlz+mGeKYRZv/zUiSoQzGOwkYeBu6hOw2XPQgKqT0F4Rv8zqKdvmp2fWKYg==",
      "files": [
<<<<<<< HEAD
        "_rels/.rels",
        "System.Text.Encoding.Extensions.nuspec",
        "lib/netcore50/System.Text.Encoding.Extensions.dll",
=======
>>>>>>> 8aab6fcc
        "lib/DNXCore50/System.Text.Encoding.Extensions.dll",
        "lib/MonoAndroid10/_._",
        "lib/MonoTouch10/_._",
        "lib/net46/_._",
        "lib/xamarinios10/_._",
        "lib/xamarinmac20/_._",
<<<<<<< HEAD
        "ref/dotnet/System.Text.Encoding.Extensions.dll",
        "ref/dotnet/System.Text.Encoding.Extensions.xml",
        "ref/dotnet/zh-hant/System.Text.Encoding.Extensions.xml",
=======
>>>>>>> 8aab6fcc
        "ref/dotnet/de/System.Text.Encoding.Extensions.xml",
        "ref/dotnet/fr/System.Text.Encoding.Extensions.xml",
        "ref/dotnet/it/System.Text.Encoding.Extensions.xml",
        "ref/dotnet/ja/System.Text.Encoding.Extensions.xml",
        "ref/dotnet/ko/System.Text.Encoding.Extensions.xml",
        "ref/dotnet/ru/System.Text.Encoding.Extensions.xml",
        "ref/dotnet/System.Text.Encoding.Extensions.dll",
        "ref/dotnet/System.Text.Encoding.Extensions.xml",
        "ref/dotnet/zh-hans/System.Text.Encoding.Extensions.xml",
        "ref/dotnet/es/System.Text.Encoding.Extensions.xml",
        "runtimes/win8-aot/lib/netcore50/System.Text.Encoding.Extensions.dll",
        "ref/MonoAndroid10/_._",
        "ref/MonoTouch10/_._",
        "ref/net46/_._",
        "ref/xamarinios10/_._",
        "ref/xamarinmac20/_._",
<<<<<<< HEAD
        "package/services/metadata/core-properties/894d51cf918c4bca91e81a732d958707.psmdcp",
        "[Content_Types].xml"
=======
        "runtimes/win8-aot/lib/netcore50/System.Text.Encoding.Extensions.dll",
        "System.Text.Encoding.Extensions.4.0.10.nupkg",
        "System.Text.Encoding.Extensions.4.0.10.nupkg.sha512",
        "System.Text.Encoding.Extensions.nuspec"
>>>>>>> 8aab6fcc
      ]
    },
    "System.Threading/4.0.0": {
      "type": "package",
      "sha512": "H6O/9gUrjPDNYanh/7OFGAZHjVXvEuITD0RcnjfvIV04HOGrOPqUBU0kmz9RIX/7YGgCQn1o1S2DX6Cuv8kVGQ==",
      "files": [
<<<<<<< HEAD
        "_rels/.rels",
        "System.Threading.nuspec",
        "License.rtf",
        "ref/dotnet/System.Threading.dll",
        "ref/netcore50/System.Threading.dll",
        "ref/win8/_._",
        "lib/win8/_._",
        "ref/net45/_._",
        "lib/net45/_._",
        "ref/MonoAndroid10/_._",
=======
>>>>>>> 8aab6fcc
        "lib/MonoAndroid10/_._",
        "ref/MonoTouch10/_._",
        "lib/MonoTouch10/_._",
        "ref/wp80/_._",
        "lib/wp80/_._",
        "ref/wpa81/_._",
        "lib/wpa81/_._",
        "ref/xamarinios10/_._",
        "lib/xamarinios10/_._",
        "ref/xamarinmac20/_._",
        "lib/xamarinmac20/_._",
<<<<<<< HEAD
        "ref/dotnet/zh-hant/System.Threading.xml",
        "ref/netcore50/zh-hant/System.Threading.xml",
        "ref/dotnet/de/System.Threading.xml",
=======
        "License.rtf",
        "ref/dotnet/de/System.Threading.xml",
        "ref/dotnet/es/System.Threading.xml",
        "ref/dotnet/fr/System.Threading.xml",
        "ref/dotnet/it/System.Threading.xml",
        "ref/dotnet/ja/System.Threading.xml",
        "ref/dotnet/ko/System.Threading.xml",
        "ref/dotnet/ru/System.Threading.xml",
        "ref/dotnet/System.Threading.dll",
        "ref/dotnet/System.Threading.xml",
        "ref/dotnet/zh-hans/System.Threading.xml",
        "ref/dotnet/zh-hant/System.Threading.xml",
        "ref/MonoAndroid10/_._",
        "ref/MonoTouch10/_._",
        "ref/net45/_._",
>>>>>>> 8aab6fcc
        "ref/netcore50/de/System.Threading.xml",
        "ref/dotnet/System.Threading.xml",
        "ref/netcore50/System.Threading.xml",
        "ref/dotnet/fr/System.Threading.xml",
        "ref/netcore50/fr/System.Threading.xml",
        "ref/dotnet/it/System.Threading.xml",
        "ref/netcore50/it/System.Threading.xml",
        "ref/dotnet/ja/System.Threading.xml",
        "ref/netcore50/ja/System.Threading.xml",
        "ref/dotnet/ko/System.Threading.xml",
        "ref/netcore50/ko/System.Threading.xml",
        "ref/dotnet/ru/System.Threading.xml",
        "ref/netcore50/ru/System.Threading.xml",
<<<<<<< HEAD
        "ref/dotnet/zh-hans/System.Threading.xml",
        "ref/netcore50/zh-hans/System.Threading.xml",
        "ref/dotnet/es/System.Threading.xml",
        "ref/netcore50/es/System.Threading.xml",
        "package/services/metadata/core-properties/bec033e95dbf4d6ba6595d2be7bb7e25.psmdcp",
        "[Content_Types].xml"
      ]
    },
    "System.Threading.Overlapped/4.0.0": {
      "sha512": "X5LuQFhM5FTqaez3eXKJ9CbfSGZ7wj6j4hSVtxct3zmwQXLqG95qoWdvILcgN7xtrDOBIFtpiyDg0vmoI0jE2A==",
      "files": [
        "_rels/.rels",
        "System.Threading.Overlapped.nuspec",
        "lib/netcore50/System.Threading.Overlapped.dll",
        "lib/DNXCore50/System.Threading.Overlapped.dll",
        "lib/net46/System.Threading.Overlapped.dll",
        "ref/dotnet/System.Threading.Overlapped.dll",
        "ref/dotnet/System.Threading.Overlapped.xml",
        "ref/dotnet/zh-hant/System.Threading.Overlapped.xml",
=======
        "ref/netcore50/System.Threading.dll",
        "ref/netcore50/System.Threading.xml",
        "ref/netcore50/zh-hans/System.Threading.xml",
        "ref/netcore50/zh-hant/System.Threading.xml",
        "ref/win8/_._",
        "ref/wp80/_._",
        "ref/wpa81/_._",
        "ref/xamarinios10/_._",
        "ref/xamarinmac20/_._",
        "System.Threading.4.0.0.nupkg",
        "System.Threading.4.0.0.nupkg.sha512",
        "System.Threading.nuspec"
      ]
    },
    "System.Threading.Overlapped/4.0.0": {
      "type": "package",
      "serviceable": true,
      "sha512": "X5LuQFhM5FTqaez3eXKJ9CbfSGZ7wj6j4hSVtxct3zmwQXLqG95qoWdvILcgN7xtrDOBIFtpiyDg0vmoI0jE2A==",
      "files": [
        "lib/DNXCore50/System.Threading.Overlapped.dll",
        "lib/net46/System.Threading.Overlapped.dll",
        "lib/netcore50/System.Threading.Overlapped.dll",
>>>>>>> 8aab6fcc
        "ref/dotnet/de/System.Threading.Overlapped.xml",
        "ref/dotnet/fr/System.Threading.Overlapped.xml",
        "ref/dotnet/it/System.Threading.Overlapped.xml",
        "ref/dotnet/ja/System.Threading.Overlapped.xml",
        "ref/dotnet/ko/System.Threading.Overlapped.xml",
        "ref/dotnet/ru/System.Threading.Overlapped.xml",
        "ref/dotnet/System.Threading.Overlapped.dll",
        "ref/dotnet/System.Threading.Overlapped.xml",
        "ref/dotnet/zh-hans/System.Threading.Overlapped.xml",
<<<<<<< HEAD
        "ref/dotnet/es/System.Threading.Overlapped.xml",
        "ref/net46/System.Threading.Overlapped.dll",
        "package/services/metadata/core-properties/e9846a81e829434aafa4ae2e8c3517d7.psmdcp",
        "[Content_Types].xml"
=======
        "ref/dotnet/zh-hant/System.Threading.Overlapped.xml",
        "ref/net46/System.Threading.Overlapped.dll",
        "System.Threading.Overlapped.4.0.0.nupkg",
        "System.Threading.Overlapped.4.0.0.nupkg.sha512",
        "System.Threading.Overlapped.nuspec"
>>>>>>> 8aab6fcc
      ]
    },
    "System.Threading.Tasks/4.0.0": {
      "type": "package",
      "sha512": "dA3y1B6Pc8mNt9obhEWWGGpvEakS51+nafXpmM/Z8IF847GErLXGTjdfA+AYEKszfFbH7SVLWUklXhYeeSQ1lw==",
      "files": [
<<<<<<< HEAD
        "_rels/.rels",
        "System.Threading.Tasks.nuspec",
        "License.rtf",
        "ref/dotnet/System.Threading.Tasks.dll",
        "ref/netcore50/System.Threading.Tasks.dll",
        "ref/win8/_._",
        "lib/win8/_._",
        "ref/net45/_._",
        "lib/net45/_._",
        "ref/MonoAndroid10/_._",
=======
>>>>>>> 8aab6fcc
        "lib/MonoAndroid10/_._",
        "ref/MonoTouch10/_._",
        "lib/MonoTouch10/_._",
        "ref/wp80/_._",
        "lib/wp80/_._",
        "ref/wpa81/_._",
        "lib/wpa81/_._",
        "ref/xamarinios10/_._",
        "lib/xamarinios10/_._",
        "ref/xamarinmac20/_._",
        "lib/xamarinmac20/_._",
<<<<<<< HEAD
        "ref/dotnet/zh-hant/System.Threading.Tasks.xml",
        "ref/netcore50/zh-hant/System.Threading.Tasks.xml",
        "ref/dotnet/de/System.Threading.Tasks.xml",
=======
        "License.rtf",
        "ref/dotnet/de/System.Threading.Tasks.xml",
        "ref/dotnet/es/System.Threading.Tasks.xml",
        "ref/dotnet/fr/System.Threading.Tasks.xml",
        "ref/dotnet/it/System.Threading.Tasks.xml",
        "ref/dotnet/ja/System.Threading.Tasks.xml",
        "ref/dotnet/ko/System.Threading.Tasks.xml",
        "ref/dotnet/ru/System.Threading.Tasks.xml",
        "ref/dotnet/System.Threading.Tasks.dll",
        "ref/dotnet/System.Threading.Tasks.xml",
        "ref/dotnet/zh-hans/System.Threading.Tasks.xml",
        "ref/dotnet/zh-hant/System.Threading.Tasks.xml",
        "ref/MonoAndroid10/_._",
        "ref/MonoTouch10/_._",
        "ref/net45/_._",
>>>>>>> 8aab6fcc
        "ref/netcore50/de/System.Threading.Tasks.xml",
        "ref/dotnet/System.Threading.Tasks.xml",
        "ref/netcore50/System.Threading.Tasks.xml",
        "ref/dotnet/fr/System.Threading.Tasks.xml",
        "ref/netcore50/fr/System.Threading.Tasks.xml",
        "ref/dotnet/it/System.Threading.Tasks.xml",
        "ref/netcore50/it/System.Threading.Tasks.xml",
        "ref/dotnet/ja/System.Threading.Tasks.xml",
        "ref/netcore50/ja/System.Threading.Tasks.xml",
        "ref/dotnet/ko/System.Threading.Tasks.xml",
        "ref/netcore50/ko/System.Threading.Tasks.xml",
        "ref/dotnet/ru/System.Threading.Tasks.xml",
        "ref/netcore50/ru/System.Threading.Tasks.xml",
<<<<<<< HEAD
        "ref/dotnet/zh-hans/System.Threading.Tasks.xml",
        "ref/netcore50/zh-hans/System.Threading.Tasks.xml",
        "ref/dotnet/es/System.Threading.Tasks.xml",
        "ref/netcore50/es/System.Threading.Tasks.xml",
        "package/services/metadata/core-properties/e45094f04ec149d1ba36afbb03ce2e9e.psmdcp",
        "[Content_Types].xml"
=======
        "ref/netcore50/System.Threading.Tasks.dll",
        "ref/netcore50/System.Threading.Tasks.xml",
        "ref/netcore50/zh-hans/System.Threading.Tasks.xml",
        "ref/netcore50/zh-hant/System.Threading.Tasks.xml",
        "ref/win8/_._",
        "ref/wp80/_._",
        "ref/wpa81/_._",
        "ref/xamarinios10/_._",
        "ref/xamarinmac20/_._",
        "System.Threading.Tasks.4.0.0.nupkg",
        "System.Threading.Tasks.4.0.0.nupkg.sha512",
        "System.Threading.Tasks.nuspec"
>>>>>>> 8aab6fcc
      ]
    }
  },
  "projectFileDependencyGroups": {
    "": [
      "System.Collections >= 4.0.0",
      "System.Collections.NonGeneric >= 4.0.0",
      "System.ComponentModel.EventBasedAsync >= 4.0.10",
      "System.Diagnostics.Contracts >= 4.0.0",
      "System.Diagnostics.Debug >= 4.0.10",
      "System.Diagnostics.Tracing >= 4.0.20",
      "System.Globalization >= 4.0.0",
      "System.IO >= 4.0.10",
      "System.IO.FileSystem >= 4.0.0",
      "System.IO.FileSystem.Primitives >= 4.0.0",
      "System.Resources.ResourceManager >= 4.0.0",
      "System.Runtime >= 4.0.20",
      "System.Runtime.Extensions >= 4.0.10",
      "System.Runtime.Handles >= 4.0.0",
      "System.Runtime.InteropServices >= 4.0.20",
      "System.Security.Claims >= 4.0.0",
      "System.Threading >= 4.0.0",
      "System.Threading.Tasks >= 4.0.0",
      "Microsoft.Win32.Primitives >= 4.0.0"
    ],
    "DNXCore,Version=v5.0": []
  }
}<|MERGE_RESOLUTION|>--- conflicted
+++ resolved
@@ -1,11 +1,6 @@
 {
-<<<<<<< HEAD
-  "locked": false,
-  "version": -9996,
-=======
   "locked": true,
   "version": 1,
->>>>>>> 8aab6fcc
   "targets": {
     "DNXCore,Version=v5.0": {
       "Microsoft.Win32.Primitives/4.0.0": {
@@ -346,33 +341,21 @@
   },
   "libraries": {
     "Microsoft.Win32.Primitives/4.0.0": {
-<<<<<<< HEAD
+      "type": "package",
+      "serviceable": true,
       "sha512": "CypEz9/lLOup8CEhiAmvr7aLs1zKPYyEU1sxQeEr6G0Ci8/F0Y6pYR1zzkROjM8j8Mq0typmbu676oYyvErQvg==",
       "files": [
-        "_rels/.rels",
-        "Microsoft.Win32.Primitives.nuspec",
-=======
-      "type": "package",
-      "serviceable": true,
-      "sha512": "CypEz9/lLOup8CEhiAmvr7aLs1zKPYyEU1sxQeEr6G0Ci8/F0Y6pYR1zzkROjM8j8Mq0typmbu676oYyvErQvg==",
-      "files": [
->>>>>>> 8aab6fcc
         "lib/dotnet/Microsoft.Win32.Primitives.dll",
+        "lib/MonoAndroid10/_._",
+        "lib/MonoTouch10/_._",
         "lib/net46/Microsoft.Win32.Primitives.dll",
-        "lib/MonoAndroid10/_._",
-        "lib/MonoTouch10/_._",
-        "lib/xamarinios10/_._",
-        "lib/xamarinmac20/_._",
-<<<<<<< HEAD
-        "ref/dotnet/Microsoft.Win32.Primitives.dll",
-        "ref/dotnet/Microsoft.Win32.Primitives.xml",
-        "ref/dotnet/zh-hant/Microsoft.Win32.Primitives.xml",
-=======
+        "lib/xamarinios10/_._",
+        "lib/xamarinmac20/_._",
         "Microsoft.Win32.Primitives.4.0.0.nupkg",
         "Microsoft.Win32.Primitives.4.0.0.nupkg.sha512",
         "Microsoft.Win32.Primitives.nuspec",
->>>>>>> 8aab6fcc
         "ref/dotnet/de/Microsoft.Win32.Primitives.xml",
+        "ref/dotnet/es/Microsoft.Win32.Primitives.xml",
         "ref/dotnet/fr/Microsoft.Win32.Primitives.xml",
         "ref/dotnet/it/Microsoft.Win32.Primitives.xml",
         "ref/dotnet/ja/Microsoft.Win32.Primitives.xml",
@@ -381,49 +364,26 @@
         "ref/dotnet/Microsoft.Win32.Primitives.xml",
         "ref/dotnet/ru/Microsoft.Win32.Primitives.xml",
         "ref/dotnet/zh-hans/Microsoft.Win32.Primitives.xml",
-        "ref/dotnet/es/Microsoft.Win32.Primitives.xml",
+        "ref/dotnet/zh-hant/Microsoft.Win32.Primitives.xml",
+        "ref/MonoAndroid10/_._",
+        "ref/MonoTouch10/_._",
         "ref/net46/Microsoft.Win32.Primitives.dll",
-        "ref/MonoAndroid10/_._",
-        "ref/MonoTouch10/_._",
-        "ref/xamarinios10/_._",
-        "ref/xamarinmac20/_._",
-        "package/services/metadata/core-properties/1d4eb9d0228b48b88d2df3822fba2d86.psmdcp",
-        "[Content_Types].xml"
+        "ref/xamarinios10/_._",
+        "ref/xamarinmac20/_._"
       ]
     },
     "System.Collections/4.0.0": {
       "type": "package",
       "sha512": "i2vsGDIEbWdHcUSNDPKZP/ZWod6o740el7mGTCy0dqbCxQh74W4QoC+klUwPEtGEFuvzJ7bJgvwJqscosVNyZQ==",
       "files": [
-<<<<<<< HEAD
-        "_rels/.rels",
-        "System.Collections.nuspec",
-        "License.rtf",
-        "ref/dotnet/System.Collections.dll",
-        "ref/netcore50/System.Collections.dll",
-        "ref/win8/_._",
+        "lib/MonoAndroid10/_._",
+        "lib/MonoTouch10/_._",
+        "lib/net45/_._",
         "lib/win8/_._",
-        "ref/net45/_._",
-        "lib/net45/_._",
-        "ref/MonoAndroid10/_._",
-=======
->>>>>>> 8aab6fcc
-        "lib/MonoAndroid10/_._",
-        "ref/MonoTouch10/_._",
-        "lib/MonoTouch10/_._",
-        "ref/wp80/_._",
         "lib/wp80/_._",
-        "ref/wpa81/_._",
         "lib/wpa81/_._",
-        "ref/xamarinios10/_._",
-        "lib/xamarinios10/_._",
-        "ref/xamarinmac20/_._",
-        "lib/xamarinmac20/_._",
-<<<<<<< HEAD
-        "ref/dotnet/zh-hant/System.Collections.xml",
-        "ref/netcore50/zh-hant/System.Collections.xml",
-        "ref/dotnet/de/System.Collections.xml",
-=======
+        "lib/xamarinios10/_._",
+        "lib/xamarinmac20/_._",
         "License.rtf",
         "ref/dotnet/de/System.Collections.xml",
         "ref/dotnet/es/System.Collections.xml",
@@ -439,35 +399,13 @@
         "ref/MonoAndroid10/_._",
         "ref/MonoTouch10/_._",
         "ref/net45/_._",
->>>>>>> 8aab6fcc
         "ref/netcore50/de/System.Collections.xml",
-        "ref/dotnet/System.Collections.xml",
-        "ref/netcore50/System.Collections.xml",
-        "ref/dotnet/fr/System.Collections.xml",
+        "ref/netcore50/es/System.Collections.xml",
         "ref/netcore50/fr/System.Collections.xml",
-        "ref/dotnet/it/System.Collections.xml",
         "ref/netcore50/it/System.Collections.xml",
-        "ref/dotnet/ja/System.Collections.xml",
         "ref/netcore50/ja/System.Collections.xml",
-        "ref/dotnet/ko/System.Collections.xml",
         "ref/netcore50/ko/System.Collections.xml",
-        "ref/dotnet/ru/System.Collections.xml",
         "ref/netcore50/ru/System.Collections.xml",
-<<<<<<< HEAD
-        "ref/dotnet/zh-hans/System.Collections.xml",
-        "ref/netcore50/zh-hans/System.Collections.xml",
-        "ref/dotnet/es/System.Collections.xml",
-        "ref/netcore50/es/System.Collections.xml",
-        "package/services/metadata/core-properties/24c5f986c3534c16ad303a35c4af021d.psmdcp",
-        "[Content_Types].xml"
-      ]
-    },
-    "System.Collections.NonGeneric/4.0.0": {
-      "sha512": "rVgwrFBMkmp8LI6GhAYd6Bx+2uLIXjRfNg6Ie+ASfX8ESuh9e2HNxFy2yh1MPIXZq3OAYa+0mmULVwpnEC6UDA==",
-      "files": [
-        "_rels/.rels",
-        "System.Collections.NonGeneric.nuspec",
-=======
         "ref/netcore50/System.Collections.dll",
         "ref/netcore50/System.Collections.xml",
         "ref/netcore50/zh-hans/System.Collections.xml",
@@ -487,20 +425,14 @@
       "serviceable": true,
       "sha512": "rVgwrFBMkmp8LI6GhAYd6Bx+2uLIXjRfNg6Ie+ASfX8ESuh9e2HNxFy2yh1MPIXZq3OAYa+0mmULVwpnEC6UDA==",
       "files": [
->>>>>>> 8aab6fcc
         "lib/dotnet/System.Collections.NonGeneric.dll",
+        "lib/MonoAndroid10/_._",
+        "lib/MonoTouch10/_._",
         "lib/net46/System.Collections.NonGeneric.dll",
-        "lib/MonoAndroid10/_._",
-        "lib/MonoTouch10/_._",
-        "lib/xamarinios10/_._",
-        "lib/xamarinmac20/_._",
-<<<<<<< HEAD
-        "ref/dotnet/System.Collections.NonGeneric.dll",
-        "ref/dotnet/System.Collections.NonGeneric.xml",
-        "ref/dotnet/zh-hant/System.Collections.NonGeneric.xml",
-=======
->>>>>>> 8aab6fcc
+        "lib/xamarinios10/_._",
+        "lib/xamarinmac20/_._",
         "ref/dotnet/de/System.Collections.NonGeneric.xml",
+        "ref/dotnet/es/System.Collections.NonGeneric.xml",
         "ref/dotnet/fr/System.Collections.NonGeneric.xml",
         "ref/dotnet/it/System.Collections.NonGeneric.xml",
         "ref/dotnet/ja/System.Collections.NonGeneric.xml",
@@ -509,23 +441,12 @@
         "ref/dotnet/System.Collections.NonGeneric.dll",
         "ref/dotnet/System.Collections.NonGeneric.xml",
         "ref/dotnet/zh-hans/System.Collections.NonGeneric.xml",
-        "ref/dotnet/es/System.Collections.NonGeneric.xml",
+        "ref/dotnet/zh-hant/System.Collections.NonGeneric.xml",
+        "ref/MonoAndroid10/_._",
+        "ref/MonoTouch10/_._",
         "ref/net46/System.Collections.NonGeneric.dll",
-        "ref/MonoAndroid10/_._",
-        "ref/MonoTouch10/_._",
-        "ref/xamarinios10/_._",
-        "ref/xamarinmac20/_._",
-<<<<<<< HEAD
-        "package/services/metadata/core-properties/185704b1dc164b078b61038bde9ab31a.psmdcp",
-        "[Content_Types].xml"
-      ]
-    },
-    "System.ComponentModel.EventBasedAsync/4.0.10": {
-      "sha512": "d6kXcHUgP0jSPXEQ6hXJYCO6CzfoCi7t9vR3BfjSQLrj4HzpuATpx1gkN7itmTW1O+wjuw6rai4378Nj6N70yw==",
-      "files": [
-        "_rels/.rels",
-        "System.ComponentModel.EventBasedAsync.nuspec",
-=======
+        "ref/xamarinios10/_._",
+        "ref/xamarinmac20/_._",
         "System.Collections.NonGeneric.4.0.0.nupkg",
         "System.Collections.NonGeneric.4.0.0.nupkg.sha512",
         "System.Collections.NonGeneric.nuspec"
@@ -536,20 +457,14 @@
       "serviceable": true,
       "sha512": "d6kXcHUgP0jSPXEQ6hXJYCO6CzfoCi7t9vR3BfjSQLrj4HzpuATpx1gkN7itmTW1O+wjuw6rai4378Nj6N70yw==",
       "files": [
->>>>>>> 8aab6fcc
         "lib/dotnet/System.ComponentModel.EventBasedAsync.dll",
         "lib/MonoAndroid10/_._",
         "lib/MonoTouch10/_._",
         "lib/net46/_._",
         "lib/xamarinios10/_._",
         "lib/xamarinmac20/_._",
-<<<<<<< HEAD
-        "ref/dotnet/System.ComponentModel.EventBasedAsync.dll",
-        "ref/dotnet/System.ComponentModel.EventBasedAsync.xml",
-        "ref/dotnet/zh-hant/System.ComponentModel.EventBasedAsync.xml",
-=======
->>>>>>> 8aab6fcc
         "ref/dotnet/de/System.ComponentModel.EventBasedAsync.xml",
+        "ref/dotnet/es/System.ComponentModel.EventBasedAsync.xml",
         "ref/dotnet/fr/System.ComponentModel.EventBasedAsync.xml",
         "ref/dotnet/it/System.ComponentModel.EventBasedAsync.xml",
         "ref/dotnet/ja/System.ComponentModel.EventBasedAsync.xml",
@@ -558,44 +473,29 @@
         "ref/dotnet/System.ComponentModel.EventBasedAsync.dll",
         "ref/dotnet/System.ComponentModel.EventBasedAsync.xml",
         "ref/dotnet/zh-hans/System.ComponentModel.EventBasedAsync.xml",
-        "ref/dotnet/es/System.ComponentModel.EventBasedAsync.xml",
+        "ref/dotnet/zh-hant/System.ComponentModel.EventBasedAsync.xml",
         "ref/MonoAndroid10/_._",
         "ref/MonoTouch10/_._",
         "ref/net46/_._",
         "ref/xamarinios10/_._",
         "ref/xamarinmac20/_._",
-<<<<<<< HEAD
-        "package/services/metadata/core-properties/5094900f1f7e4f4dae27507acc72f2a5.psmdcp",
-        "[Content_Types].xml"
-=======
         "System.ComponentModel.EventBasedAsync.4.0.10.nupkg",
         "System.ComponentModel.EventBasedAsync.4.0.10.nupkg.sha512",
         "System.ComponentModel.EventBasedAsync.nuspec"
->>>>>>> 8aab6fcc
       ]
     },
     "System.Diagnostics.Contracts/4.0.0": {
       "type": "package",
       "sha512": "lMc7HNmyIsu0pKTdA4wf+FMq5jvouUd+oUpV4BdtyqoV0Pkbg9u/7lTKFGqpjZRQosWHq1+B32Lch2wf4AmloA==",
       "files": [
-<<<<<<< HEAD
-        "_rels/.rels",
-        "System.Diagnostics.Contracts.nuspec",
-        "lib/netcore50/System.Diagnostics.Contracts.dll",
-=======
->>>>>>> 8aab6fcc
         "lib/DNXCore50/System.Diagnostics.Contracts.dll",
         "lib/net45/_._",
+        "lib/netcore50/System.Diagnostics.Contracts.dll",
         "lib/win8/_._",
         "lib/wp80/_._",
         "lib/wpa81/_._",
-<<<<<<< HEAD
-        "ref/dotnet/System.Diagnostics.Contracts.dll",
-        "ref/dotnet/System.Diagnostics.Contracts.xml",
-        "ref/dotnet/zh-hant/System.Diagnostics.Contracts.xml",
-=======
->>>>>>> 8aab6fcc
         "ref/dotnet/de/System.Diagnostics.Contracts.xml",
+        "ref/dotnet/es/System.Diagnostics.Contracts.xml",
         "ref/dotnet/fr/System.Diagnostics.Contracts.xml",
         "ref/dotnet/it/System.Diagnostics.Contracts.xml",
         "ref/dotnet/ja/System.Diagnostics.Contracts.xml",
@@ -604,25 +504,13 @@
         "ref/dotnet/System.Diagnostics.Contracts.dll",
         "ref/dotnet/System.Diagnostics.Contracts.xml",
         "ref/dotnet/zh-hans/System.Diagnostics.Contracts.xml",
-        "ref/dotnet/es/System.Diagnostics.Contracts.xml",
-        "runtimes/win8-aot/lib/netcore50/System.Diagnostics.Contracts.dll",
+        "ref/dotnet/zh-hant/System.Diagnostics.Contracts.xml",
         "ref/net45/_._",
-        "ref/win8/_._",
         "ref/netcore50/System.Diagnostics.Contracts.dll",
         "ref/netcore50/System.Diagnostics.Contracts.xml",
+        "ref/win8/_._",
         "ref/wp80/_._",
         "ref/wpa81/_._",
-<<<<<<< HEAD
-        "package/services/metadata/core-properties/c6cd3d0bbc304cbca14dc3d6bff6579c.psmdcp",
-        "[Content_Types].xml"
-      ]
-    },
-    "System.Diagnostics.Debug/4.0.10": {
-      "sha512": "pi2KthuvI2LWV2c2V+fwReDsDiKpNl040h6DcwFOb59SafsPT/V1fCy0z66OKwysurJkBMmp5j5CBe3Um+ub0g==",
-      "files": [
-        "_rels/.rels",
-        "System.Diagnostics.Debug.nuspec",
-=======
         "runtimes/win8-aot/lib/netcore50/System.Diagnostics.Contracts.dll",
         "System.Diagnostics.Contracts.4.0.0.nupkg",
         "System.Diagnostics.Contracts.4.0.0.nupkg.sha512",
@@ -634,21 +522,15 @@
       "serviceable": true,
       "sha512": "pi2KthuvI2LWV2c2V+fwReDsDiKpNl040h6DcwFOb59SafsPT/V1fCy0z66OKwysurJkBMmp5j5CBe3Um+ub0g==",
       "files": [
->>>>>>> 8aab6fcc
         "lib/DNXCore50/System.Diagnostics.Debug.dll",
+        "lib/MonoAndroid10/_._",
+        "lib/MonoTouch10/_._",
+        "lib/net46/_._",
         "lib/netcore50/System.Diagnostics.Debug.dll",
-        "lib/MonoAndroid10/_._",
-        "lib/MonoTouch10/_._",
-        "lib/net46/_._",
-        "lib/xamarinios10/_._",
-        "lib/xamarinmac20/_._",
-<<<<<<< HEAD
-        "ref/dotnet/System.Diagnostics.Debug.dll",
-        "ref/dotnet/System.Diagnostics.Debug.xml",
-        "ref/dotnet/zh-hant/System.Diagnostics.Debug.xml",
-=======
->>>>>>> 8aab6fcc
+        "lib/xamarinios10/_._",
+        "lib/xamarinmac20/_._",
         "ref/dotnet/de/System.Diagnostics.Debug.xml",
+        "ref/dotnet/es/System.Diagnostics.Debug.xml",
         "ref/dotnet/fr/System.Diagnostics.Debug.xml",
         "ref/dotnet/it/System.Diagnostics.Debug.xml",
         "ref/dotnet/ja/System.Diagnostics.Debug.xml",
@@ -657,25 +539,12 @@
         "ref/dotnet/System.Diagnostics.Debug.dll",
         "ref/dotnet/System.Diagnostics.Debug.xml",
         "ref/dotnet/zh-hans/System.Diagnostics.Debug.xml",
-        "ref/dotnet/es/System.Diagnostics.Debug.xml",
-        "runtimes/win8-aot/lib/netcore50/System.Diagnostics.Debug.dll",
+        "ref/dotnet/zh-hant/System.Diagnostics.Debug.xml",
         "ref/MonoAndroid10/_._",
         "ref/MonoTouch10/_._",
         "ref/net46/_._",
         "ref/xamarinios10/_._",
         "ref/xamarinmac20/_._",
-<<<<<<< HEAD
-        "package/services/metadata/core-properties/bfb05c26051f4a5f9015321db9cb045c.psmdcp",
-        "[Content_Types].xml"
-      ]
-    },
-    "System.Diagnostics.Tracing/4.0.20": {
-      "sha512": "gn/wexGHc35Fv++5L1gYHMY5g25COfiZ0PGrL+3PfwzoJd4X2LbTAm/U8d385SI6BKQBI/z4dQfvneS9J27+Tw==",
-      "files": [
-        "_rels/.rels",
-        "System.Diagnostics.Tracing.nuspec",
-        "lib/netcore50/System.Diagnostics.Tracing.dll",
-=======
         "runtimes/win8-aot/lib/netcore50/System.Diagnostics.Debug.dll",
         "System.Diagnostics.Debug.4.0.10.nupkg",
         "System.Diagnostics.Debug.4.0.10.nupkg.sha512",
@@ -687,20 +556,15 @@
       "serviceable": true,
       "sha512": "gn/wexGHc35Fv++5L1gYHMY5g25COfiZ0PGrL+3PfwzoJd4X2LbTAm/U8d385SI6BKQBI/z4dQfvneS9J27+Tw==",
       "files": [
->>>>>>> 8aab6fcc
         "lib/DNXCore50/System.Diagnostics.Tracing.dll",
         "lib/MonoAndroid10/_._",
         "lib/MonoTouch10/_._",
         "lib/net46/_._",
-        "lib/xamarinios10/_._",
-        "lib/xamarinmac20/_._",
-<<<<<<< HEAD
-        "ref/dotnet/System.Diagnostics.Tracing.dll",
-        "ref/dotnet/System.Diagnostics.Tracing.xml",
-        "ref/dotnet/zh-hant/System.Diagnostics.Tracing.xml",
-=======
->>>>>>> 8aab6fcc
+        "lib/netcore50/System.Diagnostics.Tracing.dll",
+        "lib/xamarinios10/_._",
+        "lib/xamarinmac20/_._",
         "ref/dotnet/de/System.Diagnostics.Tracing.xml",
+        "ref/dotnet/es/System.Diagnostics.Tracing.xml",
         "ref/dotnet/fr/System.Diagnostics.Tracing.xml",
         "ref/dotnet/it/System.Diagnostics.Tracing.xml",
         "ref/dotnet/ja/System.Diagnostics.Tracing.xml",
@@ -709,57 +573,30 @@
         "ref/dotnet/System.Diagnostics.Tracing.dll",
         "ref/dotnet/System.Diagnostics.Tracing.xml",
         "ref/dotnet/zh-hans/System.Diagnostics.Tracing.xml",
-        "ref/dotnet/es/System.Diagnostics.Tracing.xml",
-        "runtimes/win8-aot/lib/netcore50/System.Diagnostics.Tracing.dll",
+        "ref/dotnet/zh-hant/System.Diagnostics.Tracing.xml",
         "ref/MonoAndroid10/_._",
         "ref/MonoTouch10/_._",
         "ref/net46/_._",
         "ref/xamarinios10/_._",
         "ref/xamarinmac20/_._",
-<<<<<<< HEAD
-        "package/services/metadata/core-properties/13423e75e6344b289b3779b51522737c.psmdcp",
-        "[Content_Types].xml"
-=======
         "runtimes/win8-aot/lib/netcore50/System.Diagnostics.Tracing.dll",
         "System.Diagnostics.Tracing.4.0.20.nupkg",
         "System.Diagnostics.Tracing.4.0.20.nupkg.sha512",
         "System.Diagnostics.Tracing.nuspec"
->>>>>>> 8aab6fcc
       ]
     },
     "System.Globalization/4.0.0": {
       "type": "package",
       "sha512": "IBJyTo1y7ZtzzoJUA60T1XPvNTyw/wfFmjFoBFtlYfkekIOtD/AzDDIg0YdUa7eNtFEfliED2R7HdppTdU4t5A==",
       "files": [
-<<<<<<< HEAD
-        "_rels/.rels",
-        "System.Globalization.nuspec",
-        "License.rtf",
-        "ref/dotnet/System.Globalization.dll",
-        "ref/netcore50/System.Globalization.dll",
-        "ref/win8/_._",
+        "lib/MonoAndroid10/_._",
+        "lib/MonoTouch10/_._",
+        "lib/net45/_._",
         "lib/win8/_._",
-        "ref/net45/_._",
-        "lib/net45/_._",
-        "ref/MonoAndroid10/_._",
-=======
->>>>>>> 8aab6fcc
-        "lib/MonoAndroid10/_._",
-        "ref/MonoTouch10/_._",
-        "lib/MonoTouch10/_._",
-        "ref/wp80/_._",
         "lib/wp80/_._",
-        "ref/wpa81/_._",
         "lib/wpa81/_._",
-        "ref/xamarinios10/_._",
-        "lib/xamarinios10/_._",
-        "ref/xamarinmac20/_._",
-        "lib/xamarinmac20/_._",
-<<<<<<< HEAD
-        "ref/dotnet/zh-hant/System.Globalization.xml",
-        "ref/netcore50/zh-hant/System.Globalization.xml",
-        "ref/dotnet/de/System.Globalization.xml",
-=======
+        "lib/xamarinios10/_._",
+        "lib/xamarinmac20/_._",
         "License.rtf",
         "ref/dotnet/de/System.Globalization.xml",
         "ref/dotnet/es/System.Globalization.xml",
@@ -775,36 +612,13 @@
         "ref/MonoAndroid10/_._",
         "ref/MonoTouch10/_._",
         "ref/net45/_._",
->>>>>>> 8aab6fcc
         "ref/netcore50/de/System.Globalization.xml",
-        "ref/dotnet/System.Globalization.xml",
-        "ref/netcore50/System.Globalization.xml",
-        "ref/dotnet/fr/System.Globalization.xml",
+        "ref/netcore50/es/System.Globalization.xml",
         "ref/netcore50/fr/System.Globalization.xml",
-        "ref/dotnet/it/System.Globalization.xml",
         "ref/netcore50/it/System.Globalization.xml",
-        "ref/dotnet/ja/System.Globalization.xml",
         "ref/netcore50/ja/System.Globalization.xml",
-        "ref/dotnet/ko/System.Globalization.xml",
         "ref/netcore50/ko/System.Globalization.xml",
-        "ref/dotnet/ru/System.Globalization.xml",
         "ref/netcore50/ru/System.Globalization.xml",
-<<<<<<< HEAD
-        "ref/dotnet/zh-hans/System.Globalization.xml",
-        "ref/netcore50/zh-hans/System.Globalization.xml",
-        "ref/dotnet/es/System.Globalization.xml",
-        "ref/netcore50/es/System.Globalization.xml",
-        "package/services/metadata/core-properties/7256e6303e10459782eff20c3ec90af5.psmdcp",
-        "[Content_Types].xml"
-      ]
-    },
-    "System.IO/4.0.10": {
-      "sha512": "kghf1CeYT+W2lw8a50/GxFz5HR9t6RkL4BvjxtTp1NxtEFWywnMA9W8FH/KYXiDNThcw9u/GOViDON4iJFGXIQ==",
-      "files": [
-        "_rels/.rels",
-        "System.IO.nuspec",
-        "lib/netcore50/System.IO.dll",
-=======
         "ref/netcore50/System.Globalization.dll",
         "ref/netcore50/System.Globalization.xml",
         "ref/netcore50/zh-hans/System.Globalization.xml",
@@ -824,20 +638,15 @@
       "serviceable": true,
       "sha512": "kghf1CeYT+W2lw8a50/GxFz5HR9t6RkL4BvjxtTp1NxtEFWywnMA9W8FH/KYXiDNThcw9u/GOViDON4iJFGXIQ==",
       "files": [
->>>>>>> 8aab6fcc
         "lib/DNXCore50/System.IO.dll",
         "lib/MonoAndroid10/_._",
         "lib/MonoTouch10/_._",
         "lib/net46/_._",
-        "lib/xamarinios10/_._",
-        "lib/xamarinmac20/_._",
-<<<<<<< HEAD
-        "ref/dotnet/System.IO.dll",
-        "ref/dotnet/System.IO.xml",
-        "ref/dotnet/zh-hant/System.IO.xml",
-=======
->>>>>>> 8aab6fcc
+        "lib/netcore50/System.IO.dll",
+        "lib/xamarinios10/_._",
+        "lib/xamarinmac20/_._",
         "ref/dotnet/de/System.IO.xml",
+        "ref/dotnet/es/System.IO.xml",
         "ref/dotnet/fr/System.IO.xml",
         "ref/dotnet/it/System.IO.xml",
         "ref/dotnet/ja/System.IO.xml",
@@ -846,24 +655,12 @@
         "ref/dotnet/System.IO.dll",
         "ref/dotnet/System.IO.xml",
         "ref/dotnet/zh-hans/System.IO.xml",
-        "ref/dotnet/es/System.IO.xml",
-        "runtimes/win8-aot/lib/netcore50/System.IO.dll",
+        "ref/dotnet/zh-hant/System.IO.xml",
         "ref/MonoAndroid10/_._",
         "ref/MonoTouch10/_._",
         "ref/net46/_._",
         "ref/xamarinios10/_._",
         "ref/xamarinmac20/_._",
-<<<<<<< HEAD
-        "package/services/metadata/core-properties/db72fd58a86b4d13a6d2858ebec46705.psmdcp",
-        "[Content_Types].xml"
-      ]
-    },
-    "System.IO.FileSystem/4.0.0": {
-      "sha512": "eo05SPWfG+54UA0wxgRIYOuOslq+2QrJLXZaJDDsfLXG15OLguaItW39NYZTqUb4DeGOkU4R0wpOLOW4ynMUDQ==",
-      "files": [
-        "_rels/.rels",
-        "System.IO.FileSystem.nuspec",
-=======
         "runtimes/win8-aot/lib/netcore50/System.IO.dll",
         "System.IO.4.0.10.nupkg",
         "System.IO.4.0.10.nupkg.sha512",
@@ -875,21 +672,15 @@
       "serviceable": true,
       "sha512": "eo05SPWfG+54UA0wxgRIYOuOslq+2QrJLXZaJDDsfLXG15OLguaItW39NYZTqUb4DeGOkU4R0wpOLOW4ynMUDQ==",
       "files": [
->>>>>>> 8aab6fcc
         "lib/DNXCore50/System.IO.FileSystem.dll",
+        "lib/MonoAndroid10/_._",
+        "lib/MonoTouch10/_._",
+        "lib/net46/System.IO.FileSystem.dll",
         "lib/netcore50/System.IO.FileSystem.dll",
-        "lib/net46/System.IO.FileSystem.dll",
-        "lib/MonoAndroid10/_._",
-        "lib/MonoTouch10/_._",
-        "lib/xamarinios10/_._",
-        "lib/xamarinmac20/_._",
-<<<<<<< HEAD
-        "ref/dotnet/System.IO.FileSystem.dll",
-        "ref/dotnet/System.IO.FileSystem.xml",
-        "ref/dotnet/zh-hant/System.IO.FileSystem.xml",
-=======
->>>>>>> 8aab6fcc
+        "lib/xamarinios10/_._",
+        "lib/xamarinmac20/_._",
         "ref/dotnet/de/System.IO.FileSystem.xml",
+        "ref/dotnet/es/System.IO.FileSystem.xml",
         "ref/dotnet/fr/System.IO.FileSystem.xml",
         "ref/dotnet/it/System.IO.FileSystem.xml",
         "ref/dotnet/ja/System.IO.FileSystem.xml",
@@ -898,23 +689,12 @@
         "ref/dotnet/System.IO.FileSystem.dll",
         "ref/dotnet/System.IO.FileSystem.xml",
         "ref/dotnet/zh-hans/System.IO.FileSystem.xml",
-        "ref/dotnet/es/System.IO.FileSystem.xml",
+        "ref/dotnet/zh-hant/System.IO.FileSystem.xml",
+        "ref/MonoAndroid10/_._",
+        "ref/MonoTouch10/_._",
         "ref/net46/System.IO.FileSystem.dll",
-        "ref/MonoAndroid10/_._",
-        "ref/MonoTouch10/_._",
-        "ref/xamarinios10/_._",
-        "ref/xamarinmac20/_._",
-<<<<<<< HEAD
-        "package/services/metadata/core-properties/0405bad2bcdd403884f42a0a79534bc1.psmdcp",
-        "[Content_Types].xml"
-      ]
-    },
-    "System.IO.FileSystem.Primitives/4.0.0": {
-      "sha512": "7pJUvYi/Yq3A5nagqCCiOw3+aJp3xXc/Cjr8dnJDnER3/6kX3LEencfqmXUcPl9+7OvRNyPMNhqsLAcMK6K/KA==",
-      "files": [
-        "_rels/.rels",
-        "System.IO.FileSystem.Primitives.nuspec",
-=======
+        "ref/xamarinios10/_._",
+        "ref/xamarinmac20/_._",
         "System.IO.FileSystem.4.0.0.nupkg",
         "System.IO.FileSystem.4.0.0.nupkg.sha512",
         "System.IO.FileSystem.nuspec"
@@ -925,20 +705,14 @@
       "serviceable": true,
       "sha512": "7pJUvYi/Yq3A5nagqCCiOw3+aJp3xXc/Cjr8dnJDnER3/6kX3LEencfqmXUcPl9+7OvRNyPMNhqsLAcMK6K/KA==",
       "files": [
->>>>>>> 8aab6fcc
         "lib/dotnet/System.IO.FileSystem.Primitives.dll",
+        "lib/MonoAndroid10/_._",
+        "lib/MonoTouch10/_._",
         "lib/net46/System.IO.FileSystem.Primitives.dll",
-        "lib/MonoAndroid10/_._",
-        "lib/MonoTouch10/_._",
-        "lib/xamarinios10/_._",
-        "lib/xamarinmac20/_._",
-<<<<<<< HEAD
-        "ref/dotnet/System.IO.FileSystem.Primitives.dll",
-        "ref/dotnet/System.IO.FileSystem.Primitives.xml",
-        "ref/dotnet/zh-hant/System.IO.FileSystem.Primitives.xml",
-=======
->>>>>>> 8aab6fcc
+        "lib/xamarinios10/_._",
+        "lib/xamarinmac20/_._",
         "ref/dotnet/de/System.IO.FileSystem.Primitives.xml",
+        "ref/dotnet/es/System.IO.FileSystem.Primitives.xml",
         "ref/dotnet/fr/System.IO.FileSystem.Primitives.xml",
         "ref/dotnet/it/System.IO.FileSystem.Primitives.xml",
         "ref/dotnet/ja/System.IO.FileSystem.Primitives.xml",
@@ -947,23 +721,12 @@
         "ref/dotnet/System.IO.FileSystem.Primitives.dll",
         "ref/dotnet/System.IO.FileSystem.Primitives.xml",
         "ref/dotnet/zh-hans/System.IO.FileSystem.Primitives.xml",
-        "ref/dotnet/es/System.IO.FileSystem.Primitives.xml",
+        "ref/dotnet/zh-hant/System.IO.FileSystem.Primitives.xml",
+        "ref/MonoAndroid10/_._",
+        "ref/MonoTouch10/_._",
         "ref/net46/System.IO.FileSystem.Primitives.dll",
-        "ref/MonoAndroid10/_._",
-        "ref/MonoTouch10/_._",
-        "ref/xamarinios10/_._",
-        "ref/xamarinmac20/_._",
-<<<<<<< HEAD
-        "package/services/metadata/core-properties/2cf3542156f0426483f92b9e37d8d381.psmdcp",
-        "[Content_Types].xml"
-      ]
-    },
-    "System.Private.Uri/4.0.0": {
-      "sha512": "CtuxaCKcRIvPcsqquVl3mPp79EDZPMr2UogfiFCxCs+t2z1VjbpQsKNs1GHZ8VQetqbk1mr0V1yAfMe6y8CHDA==",
-      "files": [
-        "_rels/.rels",
-        "System.Private.Uri.nuspec",
-=======
+        "ref/xamarinios10/_._",
+        "ref/xamarinmac20/_._",
         "System.IO.FileSystem.Primitives.4.0.0.nupkg",
         "System.IO.FileSystem.Primitives.4.0.0.nupkg.sha512",
         "System.IO.FileSystem.Primitives.nuspec"
@@ -975,55 +738,27 @@
       "sha512": "CtuxaCKcRIvPcsqquVl3mPp79EDZPMr2UogfiFCxCs+t2z1VjbpQsKNs1GHZ8VQetqbk1mr0V1yAfMe6y8CHDA==",
       "files": [
         "lib/DNXCore50/System.Private.Uri.dll",
->>>>>>> 8aab6fcc
         "lib/netcore50/System.Private.Uri.dll",
-        "lib/DNXCore50/System.Private.Uri.dll",
         "ref/dnxcore50/_._",
         "ref/netcore50/_._",
         "runtimes/win8-aot/lib/netcore50/System.Private.Uri.dll",
-<<<<<<< HEAD
-        "package/services/metadata/core-properties/86377e21a22d44bbba860094428d894c.psmdcp",
-        "[Content_Types].xml"
-=======
         "System.Private.Uri.4.0.0.nupkg",
         "System.Private.Uri.4.0.0.nupkg.sha512",
         "System.Private.Uri.nuspec"
->>>>>>> 8aab6fcc
       ]
     },
     "System.Reflection/4.0.0": {
       "type": "package",
       "sha512": "g96Rn8XuG7y4VfxPj/jnXroRJdQ8L3iN3k3zqsuzk4k3Nq4KMXARYiIO4BLW4GwX06uQpuYwRMcAC/aF117knQ==",
       "files": [
-<<<<<<< HEAD
-        "_rels/.rels",
-        "System.Reflection.nuspec",
-        "License.rtf",
-        "ref/dotnet/System.Reflection.dll",
-        "ref/netcore50/System.Reflection.dll",
-        "ref/win8/_._",
+        "lib/MonoAndroid10/_._",
+        "lib/MonoTouch10/_._",
+        "lib/net45/_._",
         "lib/win8/_._",
-        "ref/net45/_._",
-        "lib/net45/_._",
-        "ref/MonoAndroid10/_._",
-=======
->>>>>>> 8aab6fcc
-        "lib/MonoAndroid10/_._",
-        "ref/MonoTouch10/_._",
-        "lib/MonoTouch10/_._",
-        "ref/wp80/_._",
         "lib/wp80/_._",
-        "ref/wpa81/_._",
         "lib/wpa81/_._",
-        "ref/xamarinios10/_._",
-        "lib/xamarinios10/_._",
-        "ref/xamarinmac20/_._",
-        "lib/xamarinmac20/_._",
-<<<<<<< HEAD
-        "ref/dotnet/zh-hant/System.Reflection.xml",
-        "ref/netcore50/zh-hant/System.Reflection.xml",
-        "ref/dotnet/de/System.Reflection.xml",
-=======
+        "lib/xamarinios10/_._",
+        "lib/xamarinmac20/_._",
         "License.rtf",
         "ref/dotnet/de/System.Reflection.xml",
         "ref/dotnet/es/System.Reflection.xml",
@@ -1039,36 +774,13 @@
         "ref/MonoAndroid10/_._",
         "ref/MonoTouch10/_._",
         "ref/net45/_._",
->>>>>>> 8aab6fcc
         "ref/netcore50/de/System.Reflection.xml",
-        "ref/dotnet/System.Reflection.xml",
-        "ref/netcore50/System.Reflection.xml",
-        "ref/dotnet/fr/System.Reflection.xml",
+        "ref/netcore50/es/System.Reflection.xml",
         "ref/netcore50/fr/System.Reflection.xml",
-        "ref/dotnet/it/System.Reflection.xml",
         "ref/netcore50/it/System.Reflection.xml",
-        "ref/dotnet/ja/System.Reflection.xml",
         "ref/netcore50/ja/System.Reflection.xml",
-        "ref/dotnet/ko/System.Reflection.xml",
         "ref/netcore50/ko/System.Reflection.xml",
-        "ref/dotnet/ru/System.Reflection.xml",
         "ref/netcore50/ru/System.Reflection.xml",
-<<<<<<< HEAD
-        "ref/dotnet/zh-hans/System.Reflection.xml",
-        "ref/netcore50/zh-hans/System.Reflection.xml",
-        "ref/dotnet/es/System.Reflection.xml",
-        "ref/netcore50/es/System.Reflection.xml",
-        "package/services/metadata/core-properties/1e935117d401458384a90c2c69f60bd2.psmdcp",
-        "[Content_Types].xml"
-      ]
-    },
-    "System.Reflection.Primitives/4.0.0": {
-      "sha512": "n9S0XpKv2ruc17FSnaiX6nV47VfHTZ1wLjKZlAirUZCvDQCH71mVp+Ohabn0xXLh5pK2PKp45HCxkqu5Fxn/lA==",
-      "files": [
-        "_rels/.rels",
-        "System.Reflection.Primitives.nuspec",
-        "lib/netcore50/System.Reflection.Primitives.dll",
-=======
         "ref/netcore50/System.Reflection.dll",
         "ref/netcore50/System.Reflection.xml",
         "ref/netcore50/zh-hans/System.Reflection.xml",
@@ -1088,19 +800,14 @@
       "serviceable": true,
       "sha512": "n9S0XpKv2ruc17FSnaiX6nV47VfHTZ1wLjKZlAirUZCvDQCH71mVp+Ohabn0xXLh5pK2PKp45HCxkqu5Fxn/lA==",
       "files": [
->>>>>>> 8aab6fcc
         "lib/DNXCore50/System.Reflection.Primitives.dll",
         "lib/net45/_._",
+        "lib/netcore50/System.Reflection.Primitives.dll",
         "lib/win8/_._",
         "lib/wp80/_._",
         "lib/wpa81/_._",
-<<<<<<< HEAD
-        "ref/dotnet/System.Reflection.Primitives.dll",
-        "ref/dotnet/System.Reflection.Primitives.xml",
-        "ref/dotnet/zh-hant/System.Reflection.Primitives.xml",
-=======
->>>>>>> 8aab6fcc
         "ref/dotnet/de/System.Reflection.Primitives.xml",
+        "ref/dotnet/es/System.Reflection.Primitives.xml",
         "ref/dotnet/fr/System.Reflection.Primitives.xml",
         "ref/dotnet/it/System.Reflection.Primitives.xml",
         "ref/dotnet/ja/System.Reflection.Primitives.xml",
@@ -1109,26 +816,13 @@
         "ref/dotnet/System.Reflection.Primitives.dll",
         "ref/dotnet/System.Reflection.Primitives.xml",
         "ref/dotnet/zh-hans/System.Reflection.Primitives.xml",
-        "ref/dotnet/es/System.Reflection.Primitives.xml",
-        "runtimes/win8-aot/lib/netcore50/System.Reflection.Primitives.dll",
+        "ref/dotnet/zh-hant/System.Reflection.Primitives.xml",
         "ref/net45/_._",
-        "ref/win8/_._",
         "ref/netcore50/System.Reflection.Primitives.dll",
         "ref/netcore50/System.Reflection.Primitives.xml",
+        "ref/win8/_._",
         "ref/wp80/_._",
         "ref/wpa81/_._",
-<<<<<<< HEAD
-        "package/services/metadata/core-properties/7070509f3bfd418d859635361251dab0.psmdcp",
-        "[Content_Types].xml"
-      ]
-    },
-    "System.Resources.ResourceManager/4.0.0": {
-      "sha512": "qmqeZ4BJgjfU+G2JbrZt4Dk1LsMxO4t+f/9HarNY6w8pBgweO6jT+cknUH7c3qIrGvyUqraBhU45Eo6UtA0fAw==",
-      "files": [
-        "_rels/.rels",
-        "System.Resources.ResourceManager.nuspec",
-        "lib/netcore50/System.Resources.ResourceManager.dll",
-=======
         "runtimes/win8-aot/lib/netcore50/System.Reflection.Primitives.dll",
         "System.Reflection.Primitives.4.0.0.nupkg",
         "System.Reflection.Primitives.4.0.0.nupkg.sha512",
@@ -1140,19 +834,14 @@
       "serviceable": true,
       "sha512": "qmqeZ4BJgjfU+G2JbrZt4Dk1LsMxO4t+f/9HarNY6w8pBgweO6jT+cknUH7c3qIrGvyUqraBhU45Eo6UtA0fAw==",
       "files": [
->>>>>>> 8aab6fcc
         "lib/DNXCore50/System.Resources.ResourceManager.dll",
         "lib/net45/_._",
+        "lib/netcore50/System.Resources.ResourceManager.dll",
         "lib/win8/_._",
         "lib/wp80/_._",
         "lib/wpa81/_._",
-<<<<<<< HEAD
-        "ref/dotnet/System.Resources.ResourceManager.dll",
-        "ref/dotnet/System.Resources.ResourceManager.xml",
-        "ref/dotnet/zh-hant/System.Resources.ResourceManager.xml",
-=======
->>>>>>> 8aab6fcc
         "ref/dotnet/de/System.Resources.ResourceManager.xml",
+        "ref/dotnet/es/System.Resources.ResourceManager.xml",
         "ref/dotnet/fr/System.Resources.ResourceManager.xml",
         "ref/dotnet/it/System.Resources.ResourceManager.xml",
         "ref/dotnet/ja/System.Resources.ResourceManager.xml",
@@ -1161,26 +850,13 @@
         "ref/dotnet/System.Resources.ResourceManager.dll",
         "ref/dotnet/System.Resources.ResourceManager.xml",
         "ref/dotnet/zh-hans/System.Resources.ResourceManager.xml",
-        "ref/dotnet/es/System.Resources.ResourceManager.xml",
-        "runtimes/win8-aot/lib/netcore50/System.Resources.ResourceManager.dll",
+        "ref/dotnet/zh-hant/System.Resources.ResourceManager.xml",
         "ref/net45/_._",
-        "ref/win8/_._",
         "ref/netcore50/System.Resources.ResourceManager.dll",
         "ref/netcore50/System.Resources.ResourceManager.xml",
+        "ref/win8/_._",
         "ref/wp80/_._",
         "ref/wpa81/_._",
-<<<<<<< HEAD
-        "package/services/metadata/core-properties/657a73ee3f09479c9fedb9538ade8eac.psmdcp",
-        "[Content_Types].xml"
-      ]
-    },
-    "System.Runtime/4.0.20": {
-      "sha512": "X7N/9Bz7jVPorqdVFO86ns1sX6MlQM+WTxELtx+Z4VG45x9+LKmWH0GRqjgKprUnVuwmfB9EJ9DQng14Z7/zwg==",
-      "files": [
-        "_rels/.rels",
-        "System.Runtime.nuspec",
-        "lib/netcore50/System.Runtime.dll",
-=======
         "runtimes/win8-aot/lib/netcore50/System.Resources.ResourceManager.dll",
         "System.Resources.ResourceManager.4.0.0.nupkg",
         "System.Resources.ResourceManager.4.0.0.nupkg.sha512",
@@ -1192,20 +868,15 @@
       "serviceable": true,
       "sha512": "X7N/9Bz7jVPorqdVFO86ns1sX6MlQM+WTxELtx+Z4VG45x9+LKmWH0GRqjgKprUnVuwmfB9EJ9DQng14Z7/zwg==",
       "files": [
->>>>>>> 8aab6fcc
         "lib/DNXCore50/System.Runtime.dll",
         "lib/MonoAndroid10/_._",
         "lib/MonoTouch10/_._",
         "lib/net46/_._",
-        "lib/xamarinios10/_._",
-        "lib/xamarinmac20/_._",
-<<<<<<< HEAD
-        "ref/dotnet/System.Runtime.dll",
-        "ref/dotnet/System.Runtime.xml",
-        "ref/dotnet/zh-hant/System.Runtime.xml",
-=======
->>>>>>> 8aab6fcc
+        "lib/netcore50/System.Runtime.dll",
+        "lib/xamarinios10/_._",
+        "lib/xamarinmac20/_._",
         "ref/dotnet/de/System.Runtime.xml",
+        "ref/dotnet/es/System.Runtime.xml",
         "ref/dotnet/fr/System.Runtime.xml",
         "ref/dotnet/it/System.Runtime.xml",
         "ref/dotnet/ja/System.Runtime.xml",
@@ -1214,25 +885,12 @@
         "ref/dotnet/System.Runtime.dll",
         "ref/dotnet/System.Runtime.xml",
         "ref/dotnet/zh-hans/System.Runtime.xml",
-        "ref/dotnet/es/System.Runtime.xml",
-        "runtimes/win8-aot/lib/netcore50/System.Runtime.dll",
+        "ref/dotnet/zh-hant/System.Runtime.xml",
         "ref/MonoAndroid10/_._",
         "ref/MonoTouch10/_._",
         "ref/net46/_._",
         "ref/xamarinios10/_._",
         "ref/xamarinmac20/_._",
-<<<<<<< HEAD
-        "package/services/metadata/core-properties/d1ded52f75da4446b1c962f9292aa3ef.psmdcp",
-        "[Content_Types].xml"
-      ]
-    },
-    "System.Runtime.Extensions/4.0.10": {
-      "sha512": "5dsEwf3Iml7d5OZeT20iyOjT+r+okWpN7xI2v+R4cgd3WSj4DeRPTvPFjDpacbVW4skCAZ8B9hxXJYgkCFKJ1A==",
-      "files": [
-        "_rels/.rels",
-        "System.Runtime.Extensions.nuspec",
-        "lib/netcore50/System.Runtime.Extensions.dll",
-=======
         "runtimes/win8-aot/lib/netcore50/System.Runtime.dll",
         "System.Runtime.4.0.20.nupkg",
         "System.Runtime.4.0.20.nupkg.sha512",
@@ -1244,20 +902,15 @@
       "serviceable": true,
       "sha512": "5dsEwf3Iml7d5OZeT20iyOjT+r+okWpN7xI2v+R4cgd3WSj4DeRPTvPFjDpacbVW4skCAZ8B9hxXJYgkCFKJ1A==",
       "files": [
->>>>>>> 8aab6fcc
         "lib/DNXCore50/System.Runtime.Extensions.dll",
         "lib/MonoAndroid10/_._",
         "lib/MonoTouch10/_._",
         "lib/net46/_._",
-        "lib/xamarinios10/_._",
-        "lib/xamarinmac20/_._",
-<<<<<<< HEAD
-        "ref/dotnet/System.Runtime.Extensions.dll",
-        "ref/dotnet/System.Runtime.Extensions.xml",
-        "ref/dotnet/zh-hant/System.Runtime.Extensions.xml",
-=======
->>>>>>> 8aab6fcc
+        "lib/netcore50/System.Runtime.Extensions.dll",
+        "lib/xamarinios10/_._",
+        "lib/xamarinmac20/_._",
         "ref/dotnet/de/System.Runtime.Extensions.xml",
+        "ref/dotnet/es/System.Runtime.Extensions.xml",
         "ref/dotnet/fr/System.Runtime.Extensions.xml",
         "ref/dotnet/it/System.Runtime.Extensions.xml",
         "ref/dotnet/ja/System.Runtime.Extensions.xml",
@@ -1266,24 +919,12 @@
         "ref/dotnet/System.Runtime.Extensions.dll",
         "ref/dotnet/System.Runtime.Extensions.xml",
         "ref/dotnet/zh-hans/System.Runtime.Extensions.xml",
-        "ref/dotnet/es/System.Runtime.Extensions.xml",
-        "runtimes/win8-aot/lib/netcore50/System.Runtime.Extensions.dll",
+        "ref/dotnet/zh-hant/System.Runtime.Extensions.xml",
         "ref/MonoAndroid10/_._",
         "ref/MonoTouch10/_._",
         "ref/net46/_._",
         "ref/xamarinios10/_._",
         "ref/xamarinmac20/_._",
-<<<<<<< HEAD
-        "package/services/metadata/core-properties/c7fee76a13d04c7ea49fb1a24c184f37.psmdcp",
-        "[Content_Types].xml"
-      ]
-    },
-    "System.Runtime.Handles/4.0.0": {
-      "sha512": "638VhpRq63tVcQ6HDb3um3R/J2BtR1Sa96toHo6PcJGPXEPEsleCuqhBgX2gFCz0y0qkutANwW6VPPY5wQu1XQ==",
-      "files": [
-        "_rels/.rels",
-        "System.Runtime.Handles.nuspec",
-=======
         "runtimes/win8-aot/lib/netcore50/System.Runtime.Extensions.dll",
         "System.Runtime.Extensions.4.0.10.nupkg",
         "System.Runtime.Extensions.4.0.10.nupkg.sha512",
@@ -1295,21 +936,15 @@
       "serviceable": true,
       "sha512": "638VhpRq63tVcQ6HDb3um3R/J2BtR1Sa96toHo6PcJGPXEPEsleCuqhBgX2gFCz0y0qkutANwW6VPPY5wQu1XQ==",
       "files": [
->>>>>>> 8aab6fcc
         "lib/DNXCore50/System.Runtime.Handles.dll",
+        "lib/MonoAndroid10/_._",
+        "lib/MonoTouch10/_._",
+        "lib/net46/_._",
         "lib/netcore50/System.Runtime.Handles.dll",
-        "lib/MonoAndroid10/_._",
-        "lib/MonoTouch10/_._",
-        "lib/net46/_._",
-        "lib/xamarinios10/_._",
-        "lib/xamarinmac20/_._",
-<<<<<<< HEAD
-        "ref/dotnet/System.Runtime.Handles.dll",
-        "ref/dotnet/System.Runtime.Handles.xml",
-        "ref/dotnet/zh-hant/System.Runtime.Handles.xml",
-=======
->>>>>>> 8aab6fcc
+        "lib/xamarinios10/_._",
+        "lib/xamarinmac20/_._",
         "ref/dotnet/de/System.Runtime.Handles.xml",
+        "ref/dotnet/es/System.Runtime.Handles.xml",
         "ref/dotnet/fr/System.Runtime.Handles.xml",
         "ref/dotnet/it/System.Runtime.Handles.xml",
         "ref/dotnet/ja/System.Runtime.Handles.xml",
@@ -1318,24 +953,12 @@
         "ref/dotnet/System.Runtime.Handles.dll",
         "ref/dotnet/System.Runtime.Handles.xml",
         "ref/dotnet/zh-hans/System.Runtime.Handles.xml",
-        "ref/dotnet/es/System.Runtime.Handles.xml",
-        "runtimes/win8-aot/lib/netcore50/System.Runtime.Handles.dll",
+        "ref/dotnet/zh-hant/System.Runtime.Handles.xml",
         "ref/MonoAndroid10/_._",
         "ref/MonoTouch10/_._",
         "ref/net46/_._",
         "ref/xamarinios10/_._",
         "ref/xamarinmac20/_._",
-<<<<<<< HEAD
-        "package/services/metadata/core-properties/da57aa32ff2441d1acfe85bee4f101ab.psmdcp",
-        "[Content_Types].xml"
-      ]
-    },
-    "System.Runtime.InteropServices/4.0.20": {
-      "sha512": "ZgDyBYfEnjWoz/viS6VOswA6XOkDSH2DzgbpczbW50RywhnCgTl+w3JEvtAiOGyIh8cyx1NJq80jsNBSUr8Pig==",
-      "files": [
-        "_rels/.rels",
-        "System.Runtime.InteropServices.nuspec",
-=======
         "runtimes/win8-aot/lib/netcore50/System.Runtime.Handles.dll",
         "System.Runtime.Handles.4.0.0.nupkg",
         "System.Runtime.Handles.4.0.0.nupkg.sha512",
@@ -1347,21 +970,15 @@
       "serviceable": true,
       "sha512": "ZgDyBYfEnjWoz/viS6VOswA6XOkDSH2DzgbpczbW50RywhnCgTl+w3JEvtAiOGyIh8cyx1NJq80jsNBSUr8Pig==",
       "files": [
->>>>>>> 8aab6fcc
         "lib/DNXCore50/System.Runtime.InteropServices.dll",
+        "lib/MonoAndroid10/_._",
+        "lib/MonoTouch10/_._",
+        "lib/net46/_._",
         "lib/netcore50/System.Runtime.InteropServices.dll",
-        "lib/MonoAndroid10/_._",
-        "lib/MonoTouch10/_._",
-        "lib/net46/_._",
-        "lib/xamarinios10/_._",
-        "lib/xamarinmac20/_._",
-<<<<<<< HEAD
-        "ref/dotnet/System.Runtime.InteropServices.dll",
-        "ref/dotnet/System.Runtime.InteropServices.xml",
-        "ref/dotnet/zh-hant/System.Runtime.InteropServices.xml",
-=======
->>>>>>> 8aab6fcc
+        "lib/xamarinios10/_._",
+        "lib/xamarinmac20/_._",
         "ref/dotnet/de/System.Runtime.InteropServices.xml",
+        "ref/dotnet/es/System.Runtime.InteropServices.xml",
         "ref/dotnet/fr/System.Runtime.InteropServices.xml",
         "ref/dotnet/it/System.Runtime.InteropServices.xml",
         "ref/dotnet/ja/System.Runtime.InteropServices.xml",
@@ -1370,24 +987,12 @@
         "ref/dotnet/System.Runtime.InteropServices.dll",
         "ref/dotnet/System.Runtime.InteropServices.xml",
         "ref/dotnet/zh-hans/System.Runtime.InteropServices.xml",
-        "ref/dotnet/es/System.Runtime.InteropServices.xml",
-        "runtimes/win8-aot/lib/netcore50/System.Runtime.InteropServices.dll",
+        "ref/dotnet/zh-hant/System.Runtime.InteropServices.xml",
         "ref/MonoAndroid10/_._",
         "ref/MonoTouch10/_._",
         "ref/net46/_._",
         "ref/xamarinios10/_._",
         "ref/xamarinmac20/_._",
-<<<<<<< HEAD
-        "package/services/metadata/core-properties/78e7f61876374acba2a95834f272d262.psmdcp",
-        "[Content_Types].xml"
-      ]
-    },
-    "System.Security.Claims/4.0.0": {
-      "sha512": "94NFR/7JN3YdyTH7hl2iSvYmdA8aqShriTHectcK+EbizT71YczMaG6LuqJBQP/HWo66AQyikYYM9aw+4EzGXg==",
-      "files": [
-        "_rels/.rels",
-        "System.Security.Claims.nuspec",
-=======
         "runtimes/win8-aot/lib/netcore50/System.Runtime.InteropServices.dll",
         "System.Runtime.InteropServices.4.0.20.nupkg",
         "System.Runtime.InteropServices.4.0.20.nupkg.sha512",
@@ -1399,20 +1004,14 @@
       "serviceable": true,
       "sha512": "94NFR/7JN3YdyTH7hl2iSvYmdA8aqShriTHectcK+EbizT71YczMaG6LuqJBQP/HWo66AQyikYYM9aw+4EzGXg==",
       "files": [
->>>>>>> 8aab6fcc
         "lib/dotnet/System.Security.Claims.dll",
+        "lib/MonoAndroid10/_._",
+        "lib/MonoTouch10/_._",
         "lib/net46/System.Security.Claims.dll",
-        "lib/MonoAndroid10/_._",
-        "lib/MonoTouch10/_._",
-        "lib/xamarinios10/_._",
-        "lib/xamarinmac20/_._",
-<<<<<<< HEAD
-        "ref/dotnet/System.Security.Claims.dll",
-        "ref/dotnet/System.Security.Claims.xml",
-        "ref/dotnet/zh-hant/System.Security.Claims.xml",
-=======
->>>>>>> 8aab6fcc
+        "lib/xamarinios10/_._",
+        "lib/xamarinmac20/_._",
         "ref/dotnet/de/System.Security.Claims.xml",
+        "ref/dotnet/es/System.Security.Claims.xml",
         "ref/dotnet/fr/System.Security.Claims.xml",
         "ref/dotnet/it/System.Security.Claims.xml",
         "ref/dotnet/ja/System.Security.Claims.xml",
@@ -1421,23 +1020,12 @@
         "ref/dotnet/System.Security.Claims.dll",
         "ref/dotnet/System.Security.Claims.xml",
         "ref/dotnet/zh-hans/System.Security.Claims.xml",
-        "ref/dotnet/es/System.Security.Claims.xml",
+        "ref/dotnet/zh-hant/System.Security.Claims.xml",
+        "ref/MonoAndroid10/_._",
+        "ref/MonoTouch10/_._",
         "ref/net46/System.Security.Claims.dll",
-        "ref/MonoAndroid10/_._",
-        "ref/MonoTouch10/_._",
-        "ref/xamarinios10/_._",
-        "ref/xamarinmac20/_._",
-<<<<<<< HEAD
-        "package/services/metadata/core-properties/b682071d85754e6793ca9777ffabaf8a.psmdcp",
-        "[Content_Types].xml"
-      ]
-    },
-    "System.Security.Principal/4.0.0": {
-      "sha512": "FOhq3jUOONi6fp5j3nPYJMrKtSJlqAURpjiO3FaDIV4DJNEYymWW5uh1pfxySEB8dtAW+I66IypzNge/w9OzZQ==",
-      "files": [
-        "_rels/.rels",
-        "System.Security.Principal.nuspec",
-=======
+        "ref/xamarinios10/_._",
+        "ref/xamarinmac20/_._",
         "System.Security.Claims.4.0.0.nupkg",
         "System.Security.Claims.4.0.0.nupkg.sha512",
         "System.Security.Claims.nuspec"
@@ -1448,20 +1036,14 @@
       "serviceable": true,
       "sha512": "FOhq3jUOONi6fp5j3nPYJMrKtSJlqAURpjiO3FaDIV4DJNEYymWW5uh1pfxySEB8dtAW+I66IypzNge/w9OzZQ==",
       "files": [
->>>>>>> 8aab6fcc
         "lib/dotnet/System.Security.Principal.dll",
         "lib/net45/_._",
+        "lib/netcore50/System.Security.Principal.dll",
         "lib/win8/_._",
-        "lib/netcore50/System.Security.Principal.dll",
         "lib/wp80/_._",
         "lib/wpa81/_._",
-<<<<<<< HEAD
-        "ref/dotnet/System.Security.Principal.dll",
-        "ref/dotnet/System.Security.Principal.xml",
-        "ref/dotnet/zh-hant/System.Security.Principal.xml",
-=======
->>>>>>> 8aab6fcc
         "ref/dotnet/de/System.Security.Principal.xml",
+        "ref/dotnet/es/System.Security.Principal.xml",
         "ref/dotnet/fr/System.Security.Principal.xml",
         "ref/dotnet/it/System.Security.Principal.xml",
         "ref/dotnet/ja/System.Security.Principal.xml",
@@ -1470,46 +1052,31 @@
         "ref/dotnet/System.Security.Principal.dll",
         "ref/dotnet/System.Security.Principal.xml",
         "ref/dotnet/zh-hans/System.Security.Principal.xml",
-        "ref/dotnet/es/System.Security.Principal.xml",
+        "ref/dotnet/zh-hant/System.Security.Principal.xml",
         "ref/net45/_._",
-        "ref/win8/_._",
         "ref/netcore50/System.Security.Principal.dll",
         "ref/netcore50/System.Security.Principal.xml",
+        "ref/win8/_._",
         "ref/wp80/_._",
         "ref/wpa81/_._",
-<<<<<<< HEAD
-        "package/services/metadata/core-properties/5d44fbabc99d4204b6a2f76329d0a184.psmdcp",
-        "[Content_Types].xml"
-=======
         "System.Security.Principal.4.0.0.nupkg",
         "System.Security.Principal.4.0.0.nupkg.sha512",
         "System.Security.Principal.nuspec"
->>>>>>> 8aab6fcc
       ]
     },
     "System.Text.Encoding/4.0.10": {
       "type": "package",
       "sha512": "fNlSFgy4OuDlJrP9SFFxMlaLazq6ipv15sU5TiEgg9UCVnA/OgoVUfymFp4AOk1jOkW5SVxWbeeIUptcM+m/Vw==",
       "files": [
-<<<<<<< HEAD
-        "_rels/.rels",
-        "System.Text.Encoding.nuspec",
+        "lib/DNXCore50/System.Text.Encoding.dll",
+        "lib/MonoAndroid10/_._",
+        "lib/MonoTouch10/_._",
+        "lib/net46/_._",
         "lib/netcore50/System.Text.Encoding.dll",
-=======
->>>>>>> 8aab6fcc
-        "lib/DNXCore50/System.Text.Encoding.dll",
-        "lib/MonoAndroid10/_._",
-        "lib/MonoTouch10/_._",
-        "lib/net46/_._",
-        "lib/xamarinios10/_._",
-        "lib/xamarinmac20/_._",
-<<<<<<< HEAD
-        "ref/dotnet/System.Text.Encoding.dll",
-        "ref/dotnet/System.Text.Encoding.xml",
-        "ref/dotnet/zh-hant/System.Text.Encoding.xml",
-=======
->>>>>>> 8aab6fcc
+        "lib/xamarinios10/_._",
+        "lib/xamarinmac20/_._",
         "ref/dotnet/de/System.Text.Encoding.xml",
+        "ref/dotnet/es/System.Text.Encoding.xml",
         "ref/dotnet/fr/System.Text.Encoding.xml",
         "ref/dotnet/it/System.Text.Encoding.xml",
         "ref/dotnet/ja/System.Text.Encoding.xml",
@@ -1518,47 +1085,31 @@
         "ref/dotnet/System.Text.Encoding.dll",
         "ref/dotnet/System.Text.Encoding.xml",
         "ref/dotnet/zh-hans/System.Text.Encoding.xml",
-        "ref/dotnet/es/System.Text.Encoding.xml",
-        "runtimes/win8-aot/lib/netcore50/System.Text.Encoding.dll",
+        "ref/dotnet/zh-hant/System.Text.Encoding.xml",
         "ref/MonoAndroid10/_._",
         "ref/MonoTouch10/_._",
         "ref/net46/_._",
         "ref/xamarinios10/_._",
         "ref/xamarinmac20/_._",
-<<<<<<< HEAD
-        "package/services/metadata/core-properties/829e172aadac4937a5a6a4b386855282.psmdcp",
-        "[Content_Types].xml"
-=======
         "runtimes/win8-aot/lib/netcore50/System.Text.Encoding.dll",
         "System.Text.Encoding.4.0.10.nupkg",
         "System.Text.Encoding.4.0.10.nupkg.sha512",
         "System.Text.Encoding.nuspec"
->>>>>>> 8aab6fcc
       ]
     },
     "System.Text.Encoding.Extensions/4.0.10": {
       "type": "package",
       "sha512": "TZvlwXMxKo3bSRIcsWZLCIzIhLbvlz+mGeKYRZv/zUiSoQzGOwkYeBu6hOw2XPQgKqT0F4Rv8zqKdvmp2fWKYg==",
       "files": [
-<<<<<<< HEAD
-        "_rels/.rels",
-        "System.Text.Encoding.Extensions.nuspec",
+        "lib/DNXCore50/System.Text.Encoding.Extensions.dll",
+        "lib/MonoAndroid10/_._",
+        "lib/MonoTouch10/_._",
+        "lib/net46/_._",
         "lib/netcore50/System.Text.Encoding.Extensions.dll",
-=======
->>>>>>> 8aab6fcc
-        "lib/DNXCore50/System.Text.Encoding.Extensions.dll",
-        "lib/MonoAndroid10/_._",
-        "lib/MonoTouch10/_._",
-        "lib/net46/_._",
-        "lib/xamarinios10/_._",
-        "lib/xamarinmac20/_._",
-<<<<<<< HEAD
-        "ref/dotnet/System.Text.Encoding.Extensions.dll",
-        "ref/dotnet/System.Text.Encoding.Extensions.xml",
-        "ref/dotnet/zh-hant/System.Text.Encoding.Extensions.xml",
-=======
->>>>>>> 8aab6fcc
+        "lib/xamarinios10/_._",
+        "lib/xamarinmac20/_._",
         "ref/dotnet/de/System.Text.Encoding.Extensions.xml",
+        "ref/dotnet/es/System.Text.Encoding.Extensions.xml",
         "ref/dotnet/fr/System.Text.Encoding.Extensions.xml",
         "ref/dotnet/it/System.Text.Encoding.Extensions.xml",
         "ref/dotnet/ja/System.Text.Encoding.Extensions.xml",
@@ -1567,57 +1118,30 @@
         "ref/dotnet/System.Text.Encoding.Extensions.dll",
         "ref/dotnet/System.Text.Encoding.Extensions.xml",
         "ref/dotnet/zh-hans/System.Text.Encoding.Extensions.xml",
-        "ref/dotnet/es/System.Text.Encoding.Extensions.xml",
-        "runtimes/win8-aot/lib/netcore50/System.Text.Encoding.Extensions.dll",
+        "ref/dotnet/zh-hant/System.Text.Encoding.Extensions.xml",
         "ref/MonoAndroid10/_._",
         "ref/MonoTouch10/_._",
         "ref/net46/_._",
         "ref/xamarinios10/_._",
         "ref/xamarinmac20/_._",
-<<<<<<< HEAD
-        "package/services/metadata/core-properties/894d51cf918c4bca91e81a732d958707.psmdcp",
-        "[Content_Types].xml"
-=======
         "runtimes/win8-aot/lib/netcore50/System.Text.Encoding.Extensions.dll",
         "System.Text.Encoding.Extensions.4.0.10.nupkg",
         "System.Text.Encoding.Extensions.4.0.10.nupkg.sha512",
         "System.Text.Encoding.Extensions.nuspec"
->>>>>>> 8aab6fcc
       ]
     },
     "System.Threading/4.0.0": {
       "type": "package",
       "sha512": "H6O/9gUrjPDNYanh/7OFGAZHjVXvEuITD0RcnjfvIV04HOGrOPqUBU0kmz9RIX/7YGgCQn1o1S2DX6Cuv8kVGQ==",
       "files": [
-<<<<<<< HEAD
-        "_rels/.rels",
-        "System.Threading.nuspec",
-        "License.rtf",
-        "ref/dotnet/System.Threading.dll",
-        "ref/netcore50/System.Threading.dll",
-        "ref/win8/_._",
+        "lib/MonoAndroid10/_._",
+        "lib/MonoTouch10/_._",
+        "lib/net45/_._",
         "lib/win8/_._",
-        "ref/net45/_._",
-        "lib/net45/_._",
-        "ref/MonoAndroid10/_._",
-=======
->>>>>>> 8aab6fcc
-        "lib/MonoAndroid10/_._",
-        "ref/MonoTouch10/_._",
-        "lib/MonoTouch10/_._",
-        "ref/wp80/_._",
         "lib/wp80/_._",
-        "ref/wpa81/_._",
         "lib/wpa81/_._",
-        "ref/xamarinios10/_._",
-        "lib/xamarinios10/_._",
-        "ref/xamarinmac20/_._",
-        "lib/xamarinmac20/_._",
-<<<<<<< HEAD
-        "ref/dotnet/zh-hant/System.Threading.xml",
-        "ref/netcore50/zh-hant/System.Threading.xml",
-        "ref/dotnet/de/System.Threading.xml",
-=======
+        "lib/xamarinios10/_._",
+        "lib/xamarinmac20/_._",
         "License.rtf",
         "ref/dotnet/de/System.Threading.xml",
         "ref/dotnet/es/System.Threading.xml",
@@ -1633,41 +1157,13 @@
         "ref/MonoAndroid10/_._",
         "ref/MonoTouch10/_._",
         "ref/net45/_._",
->>>>>>> 8aab6fcc
         "ref/netcore50/de/System.Threading.xml",
-        "ref/dotnet/System.Threading.xml",
-        "ref/netcore50/System.Threading.xml",
-        "ref/dotnet/fr/System.Threading.xml",
+        "ref/netcore50/es/System.Threading.xml",
         "ref/netcore50/fr/System.Threading.xml",
-        "ref/dotnet/it/System.Threading.xml",
         "ref/netcore50/it/System.Threading.xml",
-        "ref/dotnet/ja/System.Threading.xml",
         "ref/netcore50/ja/System.Threading.xml",
-        "ref/dotnet/ko/System.Threading.xml",
         "ref/netcore50/ko/System.Threading.xml",
-        "ref/dotnet/ru/System.Threading.xml",
         "ref/netcore50/ru/System.Threading.xml",
-<<<<<<< HEAD
-        "ref/dotnet/zh-hans/System.Threading.xml",
-        "ref/netcore50/zh-hans/System.Threading.xml",
-        "ref/dotnet/es/System.Threading.xml",
-        "ref/netcore50/es/System.Threading.xml",
-        "package/services/metadata/core-properties/bec033e95dbf4d6ba6595d2be7bb7e25.psmdcp",
-        "[Content_Types].xml"
-      ]
-    },
-    "System.Threading.Overlapped/4.0.0": {
-      "sha512": "X5LuQFhM5FTqaez3eXKJ9CbfSGZ7wj6j4hSVtxct3zmwQXLqG95qoWdvILcgN7xtrDOBIFtpiyDg0vmoI0jE2A==",
-      "files": [
-        "_rels/.rels",
-        "System.Threading.Overlapped.nuspec",
-        "lib/netcore50/System.Threading.Overlapped.dll",
-        "lib/DNXCore50/System.Threading.Overlapped.dll",
-        "lib/net46/System.Threading.Overlapped.dll",
-        "ref/dotnet/System.Threading.Overlapped.dll",
-        "ref/dotnet/System.Threading.Overlapped.xml",
-        "ref/dotnet/zh-hant/System.Threading.Overlapped.xml",
-=======
         "ref/netcore50/System.Threading.dll",
         "ref/netcore50/System.Threading.xml",
         "ref/netcore50/zh-hans/System.Threading.xml",
@@ -1690,8 +1186,8 @@
         "lib/DNXCore50/System.Threading.Overlapped.dll",
         "lib/net46/System.Threading.Overlapped.dll",
         "lib/netcore50/System.Threading.Overlapped.dll",
->>>>>>> 8aab6fcc
         "ref/dotnet/de/System.Threading.Overlapped.xml",
+        "ref/dotnet/es/System.Threading.Overlapped.xml",
         "ref/dotnet/fr/System.Threading.Overlapped.xml",
         "ref/dotnet/it/System.Threading.Overlapped.xml",
         "ref/dotnet/ja/System.Threading.Overlapped.xml",
@@ -1700,53 +1196,25 @@
         "ref/dotnet/System.Threading.Overlapped.dll",
         "ref/dotnet/System.Threading.Overlapped.xml",
         "ref/dotnet/zh-hans/System.Threading.Overlapped.xml",
-<<<<<<< HEAD
-        "ref/dotnet/es/System.Threading.Overlapped.xml",
-        "ref/net46/System.Threading.Overlapped.dll",
-        "package/services/metadata/core-properties/e9846a81e829434aafa4ae2e8c3517d7.psmdcp",
-        "[Content_Types].xml"
-=======
         "ref/dotnet/zh-hant/System.Threading.Overlapped.xml",
         "ref/net46/System.Threading.Overlapped.dll",
         "System.Threading.Overlapped.4.0.0.nupkg",
         "System.Threading.Overlapped.4.0.0.nupkg.sha512",
         "System.Threading.Overlapped.nuspec"
->>>>>>> 8aab6fcc
       ]
     },
     "System.Threading.Tasks/4.0.0": {
       "type": "package",
       "sha512": "dA3y1B6Pc8mNt9obhEWWGGpvEakS51+nafXpmM/Z8IF847GErLXGTjdfA+AYEKszfFbH7SVLWUklXhYeeSQ1lw==",
       "files": [
-<<<<<<< HEAD
-        "_rels/.rels",
-        "System.Threading.Tasks.nuspec",
-        "License.rtf",
-        "ref/dotnet/System.Threading.Tasks.dll",
-        "ref/netcore50/System.Threading.Tasks.dll",
-        "ref/win8/_._",
+        "lib/MonoAndroid10/_._",
+        "lib/MonoTouch10/_._",
+        "lib/net45/_._",
         "lib/win8/_._",
-        "ref/net45/_._",
-        "lib/net45/_._",
-        "ref/MonoAndroid10/_._",
-=======
->>>>>>> 8aab6fcc
-        "lib/MonoAndroid10/_._",
-        "ref/MonoTouch10/_._",
-        "lib/MonoTouch10/_._",
-        "ref/wp80/_._",
         "lib/wp80/_._",
-        "ref/wpa81/_._",
         "lib/wpa81/_._",
-        "ref/xamarinios10/_._",
-        "lib/xamarinios10/_._",
-        "ref/xamarinmac20/_._",
-        "lib/xamarinmac20/_._",
-<<<<<<< HEAD
-        "ref/dotnet/zh-hant/System.Threading.Tasks.xml",
-        "ref/netcore50/zh-hant/System.Threading.Tasks.xml",
-        "ref/dotnet/de/System.Threading.Tasks.xml",
-=======
+        "lib/xamarinios10/_._",
+        "lib/xamarinmac20/_._",
         "License.rtf",
         "ref/dotnet/de/System.Threading.Tasks.xml",
         "ref/dotnet/es/System.Threading.Tasks.xml",
@@ -1762,28 +1230,13 @@
         "ref/MonoAndroid10/_._",
         "ref/MonoTouch10/_._",
         "ref/net45/_._",
->>>>>>> 8aab6fcc
         "ref/netcore50/de/System.Threading.Tasks.xml",
-        "ref/dotnet/System.Threading.Tasks.xml",
-        "ref/netcore50/System.Threading.Tasks.xml",
-        "ref/dotnet/fr/System.Threading.Tasks.xml",
+        "ref/netcore50/es/System.Threading.Tasks.xml",
         "ref/netcore50/fr/System.Threading.Tasks.xml",
-        "ref/dotnet/it/System.Threading.Tasks.xml",
         "ref/netcore50/it/System.Threading.Tasks.xml",
-        "ref/dotnet/ja/System.Threading.Tasks.xml",
         "ref/netcore50/ja/System.Threading.Tasks.xml",
-        "ref/dotnet/ko/System.Threading.Tasks.xml",
         "ref/netcore50/ko/System.Threading.Tasks.xml",
-        "ref/dotnet/ru/System.Threading.Tasks.xml",
         "ref/netcore50/ru/System.Threading.Tasks.xml",
-<<<<<<< HEAD
-        "ref/dotnet/zh-hans/System.Threading.Tasks.xml",
-        "ref/netcore50/zh-hans/System.Threading.Tasks.xml",
-        "ref/dotnet/es/System.Threading.Tasks.xml",
-        "ref/netcore50/es/System.Threading.Tasks.xml",
-        "package/services/metadata/core-properties/e45094f04ec149d1ba36afbb03ce2e9e.psmdcp",
-        "[Content_Types].xml"
-=======
         "ref/netcore50/System.Threading.Tasks.dll",
         "ref/netcore50/System.Threading.Tasks.xml",
         "ref/netcore50/zh-hans/System.Threading.Tasks.xml",
@@ -1796,7 +1249,6 @@
         "System.Threading.Tasks.4.0.0.nupkg",
         "System.Threading.Tasks.4.0.0.nupkg.sha512",
         "System.Threading.Tasks.nuspec"
->>>>>>> 8aab6fcc
       ]
     }
   },
