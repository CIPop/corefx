--- conflicted
+++ resolved
@@ -1,11 +1,6 @@
 {
-<<<<<<< HEAD
-  "locked": false,
-  "version": -9996,
-=======
   "locked": true,
   "version": 1,
->>>>>>> 8aab6fcc
   "targets": {
     ".NETPlatform,Version=v5.0": {
       "System.Net.Primitives/4.0.10": {
@@ -15,33 +10,13 @@
           "System.Runtime.Handles": "4.0.0"
         },
         "compile": {
-          "ref/dotnet/System.Net.Primitives.dll": {},
-          "ref/dotnet/System.Net.Primitives.xml": {},
-          "ref/dotnet/zh-hant/System.Net.Primitives.xml": {},
-          "ref/dotnet/de/System.Net.Primitives.xml": {},
-          "ref/dotnet/fr/System.Net.Primitives.xml": {},
-          "ref/dotnet/it/System.Net.Primitives.xml": {},
-          "ref/dotnet/ja/System.Net.Primitives.xml": {},
-          "ref/dotnet/ko/System.Net.Primitives.xml": {},
-          "ref/dotnet/ru/System.Net.Primitives.xml": {},
-          "ref/dotnet/zh-hans/System.Net.Primitives.xml": {},
-          "ref/dotnet/es/System.Net.Primitives.xml": {}
+          "ref/dotnet/System.Net.Primitives.dll": {}
         }
       },
       "System.Runtime/4.0.0": {
         "type": "package",
         "compile": {
-          "ref/dotnet/System.Runtime.dll": {},
-          "ref/dotnet/zh-hant/System.Runtime.xml": {},
-          "ref/dotnet/de/System.Runtime.xml": {},
-          "ref/dotnet/System.Runtime.xml": {},
-          "ref/dotnet/fr/System.Runtime.xml": {},
-          "ref/dotnet/it/System.Runtime.xml": {},
-          "ref/dotnet/ja/System.Runtime.xml": {},
-          "ref/dotnet/ko/System.Runtime.xml": {},
-          "ref/dotnet/ru/System.Runtime.xml": {},
-          "ref/dotnet/zh-hans/System.Runtime.xml": {},
-          "ref/dotnet/es/System.Runtime.xml": {}
+          "ref/dotnet/System.Runtime.dll": {}
         }
       },
       "System.Runtime.Handles/4.0.0": {
@@ -50,17 +25,7 @@
           "System.Runtime": "4.0.0"
         },
         "compile": {
-          "ref/dotnet/System.Runtime.Handles.dll": {},
-          "ref/dotnet/System.Runtime.Handles.xml": {},
-          "ref/dotnet/zh-hant/System.Runtime.Handles.xml": {},
-          "ref/dotnet/de/System.Runtime.Handles.xml": {},
-          "ref/dotnet/fr/System.Runtime.Handles.xml": {},
-          "ref/dotnet/it/System.Runtime.Handles.xml": {},
-          "ref/dotnet/ja/System.Runtime.Handles.xml": {},
-          "ref/dotnet/ko/System.Runtime.Handles.xml": {},
-          "ref/dotnet/ru/System.Runtime.Handles.xml": {},
-          "ref/dotnet/zh-hans/System.Runtime.Handles.xml": {},
-          "ref/dotnet/es/System.Runtime.Handles.xml": {}
+          "ref/dotnet/System.Runtime.Handles.dll": {}
         }
       },
       "System.Threading.Tasks/4.0.0": {
@@ -69,48 +34,26 @@
           "System.Runtime": "4.0.0"
         },
         "compile": {
-          "ref/dotnet/System.Threading.Tasks.dll": {},
-          "ref/dotnet/zh-hant/System.Threading.Tasks.xml": {},
-          "ref/dotnet/de/System.Threading.Tasks.xml": {},
-          "ref/dotnet/System.Threading.Tasks.xml": {},
-          "ref/dotnet/fr/System.Threading.Tasks.xml": {},
-          "ref/dotnet/it/System.Threading.Tasks.xml": {},
-          "ref/dotnet/ja/System.Threading.Tasks.xml": {},
-          "ref/dotnet/ko/System.Threading.Tasks.xml": {},
-          "ref/dotnet/ru/System.Threading.Tasks.xml": {},
-          "ref/dotnet/zh-hans/System.Threading.Tasks.xml": {},
-          "ref/dotnet/es/System.Threading.Tasks.xml": {}
+          "ref/dotnet/System.Threading.Tasks.dll": {}
         }
       }
     }
   },
   "libraries": {
     "System.Net.Primitives/4.0.10": {
-<<<<<<< HEAD
-      "sha512": "YQqIpmMhnKjIbT7rl6dlf7xM5DxaMR+whduZ9wKb9OhMLjoueAJO3HPPJI+Naf3v034kb+xZqdc3zo44o3HWcg==",
-      "files": [
-        "_rels/.rels",
-        "System.Net.Primitives.nuspec",
-        "lib/netcore50/System.Net.Primitives.dll",
-=======
       "type": "package",
       "serviceable": true,
       "sha512": "YQqIpmMhnKjIbT7rl6dlf7xM5DxaMR+whduZ9wKb9OhMLjoueAJO3HPPJI+Naf3v034kb+xZqdc3zo44o3HWcg==",
       "files": [
->>>>>>> 8aab6fcc
         "lib/DNXCore50/System.Net.Primitives.dll",
         "lib/MonoAndroid10/_._",
         "lib/MonoTouch10/_._",
         "lib/net46/_._",
-        "lib/xamarinios10/_._",
-        "lib/xamarinmac20/_._",
-<<<<<<< HEAD
-        "ref/dotnet/System.Net.Primitives.dll",
-        "ref/dotnet/System.Net.Primitives.xml",
-        "ref/dotnet/zh-hant/System.Net.Primitives.xml",
-=======
->>>>>>> 8aab6fcc
+        "lib/netcore50/System.Net.Primitives.dll",
+        "lib/xamarinios10/_._",
+        "lib/xamarinmac20/_._",
         "ref/dotnet/de/System.Net.Primitives.xml",
+        "ref/dotnet/es/System.Net.Primitives.xml",
         "ref/dotnet/fr/System.Net.Primitives.xml",
         "ref/dotnet/it/System.Net.Primitives.xml",
         "ref/dotnet/ja/System.Net.Primitives.xml",
@@ -119,55 +62,29 @@
         "ref/dotnet/System.Net.Primitives.dll",
         "ref/dotnet/System.Net.Primitives.xml",
         "ref/dotnet/zh-hans/System.Net.Primitives.xml",
-        "ref/dotnet/es/System.Net.Primitives.xml",
+        "ref/dotnet/zh-hant/System.Net.Primitives.xml",
         "ref/MonoAndroid10/_._",
         "ref/MonoTouch10/_._",
         "ref/net46/_._",
         "ref/xamarinios10/_._",
         "ref/xamarinmac20/_._",
-<<<<<<< HEAD
-        "package/services/metadata/core-properties/3e2f49037d5645bdad757b3fd5b7c103.psmdcp",
-        "[Content_Types].xml"
-=======
         "System.Net.Primitives.4.0.10.nupkg",
         "System.Net.Primitives.4.0.10.nupkg.sha512",
         "System.Net.Primitives.nuspec"
->>>>>>> 8aab6fcc
       ]
     },
     "System.Runtime/4.0.0": {
       "type": "package",
       "sha512": "Uq9epame8hEqJlj4KaWb67dDJvj4IM37jRFGVeFbugRdPz48bR0voyBhrbf3iSa2tAmlkg4lsa6BUOL9iwlMew==",
       "files": [
-<<<<<<< HEAD
-        "_rels/.rels",
-        "System.Runtime.nuspec",
-        "License.rtf",
-        "ref/dotnet/System.Runtime.dll",
-        "ref/netcore50/System.Runtime.dll",
-        "ref/win8/_._",
+        "lib/MonoAndroid10/_._",
+        "lib/MonoTouch10/_._",
+        "lib/net45/_._",
         "lib/win8/_._",
-        "ref/net45/_._",
-        "lib/net45/_._",
-        "ref/MonoAndroid10/_._",
-=======
->>>>>>> 8aab6fcc
-        "lib/MonoAndroid10/_._",
-        "ref/MonoTouch10/_._",
-        "lib/MonoTouch10/_._",
-        "ref/wp80/_._",
         "lib/wp80/_._",
-        "ref/wpa81/_._",
         "lib/wpa81/_._",
-        "ref/xamarinios10/_._",
-        "lib/xamarinios10/_._",
-        "ref/xamarinmac20/_._",
-        "lib/xamarinmac20/_._",
-<<<<<<< HEAD
-        "ref/dotnet/zh-hant/System.Runtime.xml",
-        "ref/netcore50/zh-hant/System.Runtime.xml",
-        "ref/dotnet/de/System.Runtime.xml",
-=======
+        "lib/xamarinios10/_._",
+        "lib/xamarinmac20/_._",
         "License.rtf",
         "ref/dotnet/de/System.Runtime.xml",
         "ref/dotnet/es/System.Runtime.xml",
@@ -183,35 +100,13 @@
         "ref/MonoAndroid10/_._",
         "ref/MonoTouch10/_._",
         "ref/net45/_._",
->>>>>>> 8aab6fcc
         "ref/netcore50/de/System.Runtime.xml",
-        "ref/dotnet/System.Runtime.xml",
-        "ref/netcore50/System.Runtime.xml",
-        "ref/dotnet/fr/System.Runtime.xml",
+        "ref/netcore50/es/System.Runtime.xml",
         "ref/netcore50/fr/System.Runtime.xml",
-        "ref/dotnet/it/System.Runtime.xml",
         "ref/netcore50/it/System.Runtime.xml",
-        "ref/dotnet/ja/System.Runtime.xml",
         "ref/netcore50/ja/System.Runtime.xml",
-        "ref/dotnet/ko/System.Runtime.xml",
         "ref/netcore50/ko/System.Runtime.xml",
-        "ref/dotnet/ru/System.Runtime.xml",
         "ref/netcore50/ru/System.Runtime.xml",
-<<<<<<< HEAD
-        "ref/dotnet/zh-hans/System.Runtime.xml",
-        "ref/netcore50/zh-hans/System.Runtime.xml",
-        "ref/dotnet/es/System.Runtime.xml",
-        "ref/netcore50/es/System.Runtime.xml",
-        "package/services/metadata/core-properties/c5db97a122ad42aeb8e429022c1d1ab8.psmdcp",
-        "[Content_Types].xml"
-      ]
-    },
-    "System.Runtime.Handles/4.0.0": {
-      "sha512": "638VhpRq63tVcQ6HDb3um3R/J2BtR1Sa96toHo6PcJGPXEPEsleCuqhBgX2gFCz0y0qkutANwW6VPPY5wQu1XQ==",
-      "files": [
-        "_rels/.rels",
-        "System.Runtime.Handles.nuspec",
-=======
         "ref/netcore50/System.Runtime.dll",
         "ref/netcore50/System.Runtime.xml",
         "ref/netcore50/zh-hans/System.Runtime.xml",
@@ -231,21 +126,15 @@
       "serviceable": true,
       "sha512": "638VhpRq63tVcQ6HDb3um3R/J2BtR1Sa96toHo6PcJGPXEPEsleCuqhBgX2gFCz0y0qkutANwW6VPPY5wQu1XQ==",
       "files": [
->>>>>>> 8aab6fcc
         "lib/DNXCore50/System.Runtime.Handles.dll",
+        "lib/MonoAndroid10/_._",
+        "lib/MonoTouch10/_._",
+        "lib/net46/_._",
         "lib/netcore50/System.Runtime.Handles.dll",
-        "lib/MonoAndroid10/_._",
-        "lib/MonoTouch10/_._",
-        "lib/net46/_._",
-        "lib/xamarinios10/_._",
-        "lib/xamarinmac20/_._",
-<<<<<<< HEAD
-        "ref/dotnet/System.Runtime.Handles.dll",
-        "ref/dotnet/System.Runtime.Handles.xml",
-        "ref/dotnet/zh-hant/System.Runtime.Handles.xml",
-=======
->>>>>>> 8aab6fcc
+        "lib/xamarinios10/_._",
+        "lib/xamarinmac20/_._",
         "ref/dotnet/de/System.Runtime.Handles.xml",
+        "ref/dotnet/es/System.Runtime.Handles.xml",
         "ref/dotnet/fr/System.Runtime.Handles.xml",
         "ref/dotnet/it/System.Runtime.Handles.xml",
         "ref/dotnet/ja/System.Runtime.Handles.xml",
@@ -254,57 +143,30 @@
         "ref/dotnet/System.Runtime.Handles.dll",
         "ref/dotnet/System.Runtime.Handles.xml",
         "ref/dotnet/zh-hans/System.Runtime.Handles.xml",
-        "ref/dotnet/es/System.Runtime.Handles.xml",
-        "runtimes/win8-aot/lib/netcore50/System.Runtime.Handles.dll",
+        "ref/dotnet/zh-hant/System.Runtime.Handles.xml",
         "ref/MonoAndroid10/_._",
         "ref/MonoTouch10/_._",
         "ref/net46/_._",
         "ref/xamarinios10/_._",
         "ref/xamarinmac20/_._",
-<<<<<<< HEAD
-        "package/services/metadata/core-properties/da57aa32ff2441d1acfe85bee4f101ab.psmdcp",
-        "[Content_Types].xml"
-=======
         "runtimes/win8-aot/lib/netcore50/System.Runtime.Handles.dll",
         "System.Runtime.Handles.4.0.0.nupkg",
         "System.Runtime.Handles.4.0.0.nupkg.sha512",
         "System.Runtime.Handles.nuspec"
->>>>>>> 8aab6fcc
       ]
     },
     "System.Threading.Tasks/4.0.0": {
       "type": "package",
       "sha512": "dA3y1B6Pc8mNt9obhEWWGGpvEakS51+nafXpmM/Z8IF847GErLXGTjdfA+AYEKszfFbH7SVLWUklXhYeeSQ1lw==",
       "files": [
-<<<<<<< HEAD
-        "_rels/.rels",
-        "System.Threading.Tasks.nuspec",
-        "License.rtf",
-        "ref/dotnet/System.Threading.Tasks.dll",
-        "ref/netcore50/System.Threading.Tasks.dll",
-        "ref/win8/_._",
+        "lib/MonoAndroid10/_._",
+        "lib/MonoTouch10/_._",
+        "lib/net45/_._",
         "lib/win8/_._",
-        "ref/net45/_._",
-        "lib/net45/_._",
-        "ref/MonoAndroid10/_._",
-=======
->>>>>>> 8aab6fcc
-        "lib/MonoAndroid10/_._",
-        "ref/MonoTouch10/_._",
-        "lib/MonoTouch10/_._",
-        "ref/wp80/_._",
         "lib/wp80/_._",
-        "ref/wpa81/_._",
         "lib/wpa81/_._",
-        "ref/xamarinios10/_._",
-        "lib/xamarinios10/_._",
-        "ref/xamarinmac20/_._",
-        "lib/xamarinmac20/_._",
-<<<<<<< HEAD
-        "ref/dotnet/zh-hant/System.Threading.Tasks.xml",
-        "ref/netcore50/zh-hant/System.Threading.Tasks.xml",
-        "ref/dotnet/de/System.Threading.Tasks.xml",
-=======
+        "lib/xamarinios10/_._",
+        "lib/xamarinmac20/_._",
         "License.rtf",
         "ref/dotnet/de/System.Threading.Tasks.xml",
         "ref/dotnet/es/System.Threading.Tasks.xml",
@@ -320,28 +182,13 @@
         "ref/MonoAndroid10/_._",
         "ref/MonoTouch10/_._",
         "ref/net45/_._",
->>>>>>> 8aab6fcc
         "ref/netcore50/de/System.Threading.Tasks.xml",
-        "ref/dotnet/System.Threading.Tasks.xml",
-        "ref/netcore50/System.Threading.Tasks.xml",
-        "ref/dotnet/fr/System.Threading.Tasks.xml",
+        "ref/netcore50/es/System.Threading.Tasks.xml",
         "ref/netcore50/fr/System.Threading.Tasks.xml",
-        "ref/dotnet/it/System.Threading.Tasks.xml",
         "ref/netcore50/it/System.Threading.Tasks.xml",
-        "ref/dotnet/ja/System.Threading.Tasks.xml",
         "ref/netcore50/ja/System.Threading.Tasks.xml",
-        "ref/dotnet/ko/System.Threading.Tasks.xml",
         "ref/netcore50/ko/System.Threading.Tasks.xml",
-        "ref/dotnet/ru/System.Threading.Tasks.xml",
         "ref/netcore50/ru/System.Threading.Tasks.xml",
-<<<<<<< HEAD
-        "ref/dotnet/zh-hans/System.Threading.Tasks.xml",
-        "ref/netcore50/zh-hans/System.Threading.Tasks.xml",
-        "ref/dotnet/es/System.Threading.Tasks.xml",
-        "ref/netcore50/es/System.Threading.Tasks.xml",
-        "package/services/metadata/core-properties/e45094f04ec149d1ba36afbb03ce2e9e.psmdcp",
-        "[Content_Types].xml"
-=======
         "ref/netcore50/System.Threading.Tasks.dll",
         "ref/netcore50/System.Threading.Tasks.xml",
         "ref/netcore50/zh-hans/System.Threading.Tasks.xml",
@@ -354,15 +201,14 @@
         "System.Threading.Tasks.4.0.0.nupkg",
         "System.Threading.Tasks.4.0.0.nupkg.sha512",
         "System.Threading.Tasks.nuspec"
->>>>>>> 8aab6fcc
       ]
     }
   },
   "projectFileDependencyGroups": {
     "": [
-      "System.Net.Primitives [4.0.10, )",
-      "System.Runtime [4.0.0, )",
-      "System.Threading.Tasks [4.0.0, )"
+      "System.Net.Primitives >= 4.0.10",
+      "System.Runtime >= 4.0.0",
+      "System.Threading.Tasks >= 4.0.0"
     ],
     ".NETPlatform,Version=v5.0": []
   }
