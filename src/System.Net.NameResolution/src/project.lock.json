{
  "locked": true,
  "version": 1,
  "targets": {
    "DNXCore,Version=v5.0": {
      "Microsoft.Win32.Primitives/4.0.0": {
        "type": "package",
        "dependencies": {
          "System.Runtime": "4.0.20",
          "System.Runtime.InteropServices": "4.0.20"
        },
        "compile": {
          "ref/dotnet/Microsoft.Win32.Primitives.dll": {}
        },
        "runtime": {
          "lib/dotnet/Microsoft.Win32.Primitives.dll": {}
        }
      },
      "System.Collections/4.0.0": {
        "type": "package",
        "dependencies": {
          "System.Runtime": "4.0.0"
        },
        "compile": {
          "ref/dotnet/System.Collections.dll": {}
        }
      },
      "System.Collections.Concurrent/4.0.0": {
        "type": "package",
        "dependencies": {
          "System.Runtime": "4.0.0",
          "System.Threading.Tasks": "4.0.0"
        },
        "compile": {
          "ref/dotnet/System.Collections.Concurrent.dll": {}
        }
      },
      "System.Collections.NonGeneric/4.0.0": {
        "type": "package",
        "dependencies": {
          "System.Diagnostics.Debug": "4.0.10",
          "System.Globalization": "4.0.10",
          "System.Resources.ResourceManager": "4.0.0",
          "System.Runtime": "4.0.20",
          "System.Runtime.Extensions": "4.0.10",
          "System.Threading": "4.0.10"
        },
        "compile": {
          "ref/dotnet/System.Collections.NonGeneric.dll": {}
        },
        "runtime": {
          "lib/dotnet/System.Collections.NonGeneric.dll": {}
        }
      },
      "System.ComponentModel.EventBasedAsync/4.0.10": {
        "type": "package",
        "dependencies": {
          "System.Resources.ResourceManager": "4.0.0",
          "System.Runtime": "4.0.20",
          "System.Threading": "4.0.10",
          "System.Threading.Tasks": "4.0.10"
        },
        "compile": {
          "ref/dotnet/System.ComponentModel.EventBasedAsync.dll": {}
        },
        "runtime": {
          "lib/dotnet/System.ComponentModel.EventBasedAsync.dll": {}
        }
      },
      "System.Diagnostics.Contracts/4.0.0": {
        "type": "package",
        "dependencies": {
          "System.Runtime": "4.0.0"
        },
        "compile": {
          "ref/dotnet/System.Diagnostics.Contracts.dll": {}
        },
        "runtime": {
          "lib/DNXCore50/System.Diagnostics.Contracts.dll": {}
        }
      },
      "System.Diagnostics.Debug/4.0.10": {
        "type": "package",
        "dependencies": {
          "System.Runtime": "4.0.0"
        },
        "compile": {
          "ref/dotnet/System.Diagnostics.Debug.dll": {}
        },
        "runtime": {
          "lib/DNXCore50/System.Diagnostics.Debug.dll": {}
        }
      },
      "System.Diagnostics.Tracing/4.0.0": {
        "type": "package",
        "dependencies": {
          "System.Runtime": "4.0.0"
        },
        "compile": {
          "ref/dotnet/System.Diagnostics.Tracing.dll": {}
        }
      },
      "System.Globalization/4.0.0": {
        "type": "package",
        "dependencies": {
          "System.Runtime": "4.0.0"
        },
        "compile": {
          "ref/dotnet/System.Globalization.dll": {}
        }
      },
      "System.IO/4.0.10": {
        "type": "package",
        "dependencies": {
          "System.Runtime": "4.0.20",
          "System.Text.Encoding": "4.0.0",
          "System.Threading.Tasks": "4.0.0"
        },
        "compile": {
          "ref/dotnet/System.IO.dll": {}
        },
        "runtime": {
          "lib/DNXCore50/System.IO.dll": {}
        }
      },
      "System.IO.FileSystem/4.0.0": {
        "type": "package",
        "dependencies": {
          "System.Collections": "4.0.10",
          "System.IO": "4.0.10",
          "System.IO.FileSystem.Primitives": "4.0.0",
          "System.Resources.ResourceManager": "4.0.0",
          "System.Runtime": "4.0.20",
          "System.Runtime.Extensions": "4.0.10",
          "System.Runtime.Handles": "4.0.0",
          "System.Runtime.InteropServices": "4.0.20",
          "System.Text.Encoding": "4.0.10",
          "System.Text.Encoding.Extensions": "4.0.10",
          "System.Threading": "4.0.10",
          "System.Threading.Overlapped": "4.0.0",
          "System.Threading.Tasks": "4.0.10"
        },
        "compile": {
          "ref/dotnet/System.IO.FileSystem.dll": {}
        },
        "runtime": {
          "lib/DNXCore50/System.IO.FileSystem.dll": {}
        }
      },
      "System.IO.FileSystem.Primitives/4.0.0": {
        "type": "package",
        "dependencies": {
          "System.Runtime": "4.0.20"
        },
        "compile": {
          "ref/dotnet/System.IO.FileSystem.Primitives.dll": {}
        },
        "runtime": {
          "lib/dotnet/System.IO.FileSystem.Primitives.dll": {}
        }
      },
      "System.Net.Primitives/4.0.10": {
        "type": "package",
        "dependencies": {
          "System.Private.Networking": "4.0.0"
        },
        "compile": {
          "ref/dotnet/System.Net.Primitives.dll": {}
        },
        "runtime": {
          "lib/DNXCore50/System.Net.Primitives.dll": {}
        }
      },
      "System.Private.Networking/4.0.0": {
        "type": "package",
        "dependencies": {
          "Microsoft.Win32.Primitives": "4.0.0",
          "System.Collections": "4.0.10",
          "System.Collections.Concurrent": "4.0.0",
          "System.Collections.NonGeneric": "4.0.0",
          "System.ComponentModel.EventBasedAsync": "4.0.10",
          "System.Diagnostics.Debug": "4.0.10",
          "System.Diagnostics.Tracing": "4.0.20",
          "System.Globalization": "4.0.10",
          "System.IO": "4.0.10",
          "System.IO.FileSystem": "4.0.0",
          "System.IO.FileSystem.Primitives": "4.0.0",
          "System.Resources.ResourceManager": "4.0.0",
          "System.Runtime": "4.0.20",
          "System.Runtime.Extensions": "4.0.10",
          "System.Runtime.Handles": "4.0.0",
          "System.Runtime.InteropServices": "4.0.20",
          "System.Threading": "4.0.10",
          "System.Threading.Overlapped": "4.0.0",
          "System.Threading.Tasks": "4.0.10"
        },
        "compile": {
          "ref/dnxcore50/_._": {}
        },
        "runtime": {
          "lib/DNXCore50/System.Private.Networking.dll": {}
        }
      },
      "System.Private.Uri/4.0.0": {
        "type": "package",
        "compile": {
          "ref/dnxcore50/_._": {}
        },
        "runtime": {
          "lib/DNXCore50/System.Private.Uri.dll": {}
        }
      },
      "System.Reflection/4.0.10": {
        "type": "package",
        "dependencies": {
          "System.IO": "4.0.0",
          "System.Reflection.Primitives": "4.0.0",
          "System.Runtime": "4.0.20"
        },
        "compile": {
          "ref/dotnet/System.Reflection.dll": {}
        },
        "runtime": {
          "lib/DNXCore50/System.Reflection.dll": {}
        }
      },
      "System.Reflection.Primitives/4.0.0": {
        "type": "package",
        "dependencies": {
          "System.Runtime": "4.0.0"
        },
        "compile": {
          "ref/dotnet/System.Reflection.Primitives.dll": {}
        },
        "runtime": {
          "lib/DNXCore50/System.Reflection.Primitives.dll": {}
        }
      },
      "System.Resources.ResourceManager/4.0.0": {
        "type": "package",
        "dependencies": {
          "System.Globalization": "4.0.0",
          "System.Reflection": "4.0.0",
          "System.Runtime": "4.0.0"
        },
        "compile": {
          "ref/dotnet/System.Resources.ResourceManager.dll": {}
        },
        "runtime": {
          "lib/DNXCore50/System.Resources.ResourceManager.dll": {}
        }
      },
      "System.Runtime/4.0.20": {
        "type": "package",
        "dependencies": {
          "System.Private.Uri": "4.0.0"
        },
        "compile": {
          "ref/dotnet/System.Runtime.dll": {}
        },
        "runtime": {
          "lib/DNXCore50/System.Runtime.dll": {}
        }
      },
      "System.Runtime.Extensions/4.0.10": {
        "type": "package",
        "dependencies": {
          "System.Runtime": "4.0.20"
        },
        "compile": {
          "ref/dotnet/System.Runtime.Extensions.dll": {}
        },
        "runtime": {
          "lib/DNXCore50/System.Runtime.Extensions.dll": {}
        }
      },
      "System.Runtime.Handles/4.0.0": {
        "type": "package",
        "dependencies": {
          "System.Runtime": "4.0.0"
        },
        "compile": {
          "ref/dotnet/System.Runtime.Handles.dll": {}
        },
        "runtime": {
          "lib/DNXCore50/System.Runtime.Handles.dll": {}
        }
      },
      "System.Runtime.InteropServices/4.0.20": {
        "type": "package",
        "dependencies": {
          "System.Reflection": "4.0.0",
          "System.Reflection.Primitives": "4.0.0",
          "System.Runtime": "4.0.0",
          "System.Runtime.Handles": "4.0.0"
        },
        "compile": {
          "ref/dotnet/System.Runtime.InteropServices.dll": {}
        },
        "runtime": {
          "lib/DNXCore50/System.Runtime.InteropServices.dll": {}
        }
      },
      "System.Security.Claims/4.0.0": {
        "type": "package",
        "dependencies": {
          "System.Collections": "4.0.0",
          "System.Diagnostics.Debug": "4.0.0",
          "System.Globalization": "4.0.0",
          "System.IO": "4.0.0",
          "System.Resources.ResourceManager": "4.0.0",
          "System.Runtime": "4.0.20",
          "System.Runtime.Extensions": "4.0.0",
          "System.Security.Principal": "4.0.0"
        },
        "compile": {
          "ref/dotnet/System.Security.Claims.dll": {}
        },
        "runtime": {
          "lib/dotnet/System.Security.Claims.dll": {}
        }
      },
<<<<<<< HEAD
      "System.Security.Cryptography.Primitives/4.0.0-beta-23302": {
=======
      "System.Security.Cryptography.Primitives/4.0.0-beta-23311": {
        "type": "package",
>>>>>>> bac4d00f
        "dependencies": {
          "System.Diagnostics.Debug": "4.0.0",
          "System.Globalization": "4.0.0",
          "System.IO": "4.0.10",
          "System.Resources.ResourceManager": "4.0.0",
          "System.Runtime": "4.0.20",
          "System.Threading": "4.0.0",
          "System.Threading.Tasks": "4.0.0"
        },
        "compile": {
          "ref/dotnet/System.Security.Cryptography.Primitives.dll": {}
        },
        "runtime": {
          "lib/DNXCore50/System.Security.Cryptography.Primitives.dll": {}
        }
      },
      "System.Security.Principal/4.0.0": {
        "type": "package",
        "dependencies": {
          "System.Runtime": "4.0.0"
        },
        "compile": {
          "ref/dotnet/System.Security.Principal.dll": {}
        },
        "runtime": {
          "lib/dotnet/System.Security.Principal.dll": {}
        }
      },
<<<<<<< HEAD
      "System.Security.Principal.Windows/4.0.0-beta-23302": {
=======
      "System.Security.Principal.Windows/4.0.0-beta-23311": {
        "type": "package",
>>>>>>> bac4d00f
        "dependencies": {
          "System.Collections": "4.0.0",
          "System.Diagnostics.Debug": "4.0.10",
          "System.Reflection": "4.0.10",
          "System.Resources.ResourceManager": "4.0.0",
          "System.Runtime": "4.0.20",
          "System.Runtime.Extensions": "4.0.0",
          "System.Runtime.Handles": "4.0.0",
          "System.Runtime.InteropServices": "4.0.20",
          "System.Security.Claims": "4.0.0",
          "System.Security.Principal": "4.0.0",
          "System.Text.Encoding": "4.0.10",
          "System.Threading": "4.0.10"
        },
        "compile": {
          "ref/dotnet/System.Security.Principal.Windows.dll": {}
        },
        "runtime": {
          "lib/DNXCore50/System.Security.Principal.Windows.dll": {}
        }
      },
<<<<<<< HEAD
      "System.Security.SecureString/4.0.0-beta-23302": {
=======
      "System.Security.SecureString/4.0.0-beta-23311": {
        "type": "package",
>>>>>>> bac4d00f
        "dependencies": {
          "System.Resources.ResourceManager": "4.0.0",
          "System.Runtime": "4.0.20",
          "System.Runtime.Handles": "4.0.0",
<<<<<<< HEAD
          "System.Security.Cryptography.Primitives": "4.0.0-beta-23302",
=======
          "System.Runtime.InteropServices": "4.0.20",
          "System.Security.Cryptography.Primitives": "4.0.0-beta-23311",
>>>>>>> bac4d00f
          "System.Threading": "4.0.10"
        },
        "compile": {
          "ref/dotnet/System.Security.SecureString.dll": {}
        },
        "runtime": {
          "lib/DNXCore50/System.Security.SecureString.dll": {}
        }
      },
      "System.Text.Encoding/4.0.10": {
        "type": "package",
        "dependencies": {
          "System.Runtime": "4.0.0"
        },
        "compile": {
          "ref/dotnet/System.Text.Encoding.dll": {}
        },
        "runtime": {
          "lib/DNXCore50/System.Text.Encoding.dll": {}
        }
      },
      "System.Text.Encoding.Extensions/4.0.10": {
        "type": "package",
        "dependencies": {
          "System.Runtime": "4.0.0",
          "System.Text.Encoding": "4.0.10"
        },
        "compile": {
          "ref/dotnet/System.Text.Encoding.Extensions.dll": {}
        },
        "runtime": {
          "lib/DNXCore50/System.Text.Encoding.Extensions.dll": {}
        }
      },
      "System.Threading/4.0.0": {
        "type": "package",
        "dependencies": {
          "System.Runtime": "4.0.0",
          "System.Threading.Tasks": "4.0.0"
        },
        "compile": {
          "ref/dotnet/System.Threading.dll": {}
        }
      },
      "System.Threading.Overlapped/4.0.0": {
        "type": "package",
        "dependencies": {
          "System.Runtime": "4.0.0",
          "System.Runtime.Handles": "4.0.0"
        },
        "compile": {
          "ref/dotnet/System.Threading.Overlapped.dll": {}
        },
        "runtime": {
          "lib/DNXCore50/System.Threading.Overlapped.dll": {}
        }
      },
      "System.Threading.Tasks/4.0.0": {
        "type": "package",
        "dependencies": {
          "System.Runtime": "4.0.0"
        },
        "compile": {
          "ref/dotnet/System.Threading.Tasks.dll": {}
        }
      },
<<<<<<< HEAD
      "System.Threading.ThreadPool/4.0.10-beta-23302": {
=======
      "System.Threading.ThreadPool/4.0.10-beta-23311": {
        "type": "package",
>>>>>>> bac4d00f
        "dependencies": {
          "System.Runtime": "4.0.0",
          "System.Runtime.InteropServices": "4.0.0"
        },
        "compile": {
          "ref/dotnet/System.Threading.ThreadPool.dll": {}
        },
        "runtime": {
          "lib/DNXCore50/System.Threading.ThreadPool.dll": {}
        }
      }
    }
  },
  "libraries": {
    "Microsoft.Win32.Primitives/4.0.0": {
      "type": "package",
      "serviceable": true,
      "sha512": "CypEz9/lLOup8CEhiAmvr7aLs1zKPYyEU1sxQeEr6G0Ci8/F0Y6pYR1zzkROjM8j8Mq0typmbu676oYyvErQvg==",
      "files": [
        "lib/dotnet/Microsoft.Win32.Primitives.dll",
        "lib/MonoAndroid10/_._",
        "lib/MonoTouch10/_._",
        "lib/net46/Microsoft.Win32.Primitives.dll",
        "lib/xamarinios10/_._",
        "lib/xamarinmac20/_._",
        "Microsoft.Win32.Primitives.4.0.0.nupkg",
        "Microsoft.Win32.Primitives.4.0.0.nupkg.sha512",
        "Microsoft.Win32.Primitives.nuspec",
        "ref/dotnet/de/Microsoft.Win32.Primitives.xml",
        "ref/dotnet/es/Microsoft.Win32.Primitives.xml",
        "ref/dotnet/fr/Microsoft.Win32.Primitives.xml",
        "ref/dotnet/it/Microsoft.Win32.Primitives.xml",
        "ref/dotnet/ja/Microsoft.Win32.Primitives.xml",
        "ref/dotnet/ko/Microsoft.Win32.Primitives.xml",
        "ref/dotnet/Microsoft.Win32.Primitives.dll",
        "ref/dotnet/Microsoft.Win32.Primitives.xml",
        "ref/dotnet/ru/Microsoft.Win32.Primitives.xml",
        "ref/dotnet/zh-hans/Microsoft.Win32.Primitives.xml",
        "ref/dotnet/zh-hant/Microsoft.Win32.Primitives.xml",
        "ref/MonoAndroid10/_._",
        "ref/MonoTouch10/_._",
        "ref/net46/Microsoft.Win32.Primitives.dll",
        "ref/xamarinios10/_._",
        "ref/xamarinmac20/_._"
      ]
    },
    "System.Collections/4.0.0": {
      "type": "package",
      "sha512": "i2vsGDIEbWdHcUSNDPKZP/ZWod6o740el7mGTCy0dqbCxQh74W4QoC+klUwPEtGEFuvzJ7bJgvwJqscosVNyZQ==",
      "files": [
        "lib/MonoAndroid10/_._",
        "lib/MonoTouch10/_._",
        "lib/net45/_._",
        "lib/win8/_._",
        "lib/wp80/_._",
        "lib/wpa81/_._",
        "lib/xamarinios10/_._",
        "lib/xamarinmac20/_._",
        "License.rtf",
        "ref/dotnet/de/System.Collections.xml",
        "ref/dotnet/es/System.Collections.xml",
        "ref/dotnet/fr/System.Collections.xml",
        "ref/dotnet/it/System.Collections.xml",
        "ref/dotnet/ja/System.Collections.xml",
        "ref/dotnet/ko/System.Collections.xml",
        "ref/dotnet/ru/System.Collections.xml",
        "ref/dotnet/System.Collections.dll",
        "ref/dotnet/System.Collections.xml",
        "ref/dotnet/zh-hans/System.Collections.xml",
        "ref/dotnet/zh-hant/System.Collections.xml",
        "ref/MonoAndroid10/_._",
        "ref/MonoTouch10/_._",
        "ref/net45/_._",
        "ref/netcore50/de/System.Collections.xml",
        "ref/netcore50/es/System.Collections.xml",
        "ref/netcore50/fr/System.Collections.xml",
        "ref/netcore50/it/System.Collections.xml",
        "ref/netcore50/ja/System.Collections.xml",
        "ref/netcore50/ko/System.Collections.xml",
        "ref/netcore50/ru/System.Collections.xml",
        "ref/netcore50/System.Collections.dll",
        "ref/netcore50/System.Collections.xml",
        "ref/netcore50/zh-hans/System.Collections.xml",
        "ref/netcore50/zh-hant/System.Collections.xml",
        "ref/win8/_._",
        "ref/wp80/_._",
        "ref/wpa81/_._",
        "ref/xamarinios10/_._",
        "ref/xamarinmac20/_._",
        "System.Collections.4.0.0.nupkg",
        "System.Collections.4.0.0.nupkg.sha512",
        "System.Collections.nuspec"
      ]
    },
    "System.Collections.Concurrent/4.0.0": {
      "type": "package",
      "sha512": "1f5SWoX7UlFkvUt7A8JoG5lXgZDw4cRAcKG8Eaxa+3Sq6e/UgVWl2YWew1evJv+p+edNNlIIorDfREKcoEDHGw==",
      "files": [
        "lib/MonoAndroid10/_._",
        "lib/MonoTouch10/_._",
        "lib/net45/_._",
        "lib/win8/_._",
        "lib/wpa81/_._",
        "lib/xamarinios10/_._",
        "lib/xamarinmac20/_._",
        "License.rtf",
        "ref/dotnet/de/System.Collections.Concurrent.xml",
        "ref/dotnet/es/System.Collections.Concurrent.xml",
        "ref/dotnet/fr/System.Collections.Concurrent.xml",
        "ref/dotnet/it/System.Collections.Concurrent.xml",
        "ref/dotnet/ja/System.Collections.Concurrent.xml",
        "ref/dotnet/ko/System.Collections.Concurrent.xml",
        "ref/dotnet/ru/System.Collections.Concurrent.xml",
        "ref/dotnet/System.Collections.Concurrent.dll",
        "ref/dotnet/System.Collections.Concurrent.xml",
        "ref/dotnet/zh-hans/System.Collections.Concurrent.xml",
        "ref/dotnet/zh-hant/System.Collections.Concurrent.xml",
        "ref/MonoAndroid10/_._",
        "ref/MonoTouch10/_._",
        "ref/net45/_._",
        "ref/netcore50/de/System.Collections.Concurrent.xml",
        "ref/netcore50/es/System.Collections.Concurrent.xml",
        "ref/netcore50/fr/System.Collections.Concurrent.xml",
        "ref/netcore50/it/System.Collections.Concurrent.xml",
        "ref/netcore50/ja/System.Collections.Concurrent.xml",
        "ref/netcore50/ko/System.Collections.Concurrent.xml",
        "ref/netcore50/ru/System.Collections.Concurrent.xml",
        "ref/netcore50/System.Collections.Concurrent.dll",
        "ref/netcore50/System.Collections.Concurrent.xml",
        "ref/netcore50/zh-hans/System.Collections.Concurrent.xml",
        "ref/netcore50/zh-hant/System.Collections.Concurrent.xml",
        "ref/win8/_._",
        "ref/wpa81/_._",
        "ref/xamarinios10/_._",
        "ref/xamarinmac20/_._",
        "System.Collections.Concurrent.4.0.0.nupkg",
        "System.Collections.Concurrent.4.0.0.nupkg.sha512",
        "System.Collections.Concurrent.nuspec"
      ]
    },
    "System.Collections.NonGeneric/4.0.0": {
      "type": "package",
      "serviceable": true,
      "sha512": "rVgwrFBMkmp8LI6GhAYd6Bx+2uLIXjRfNg6Ie+ASfX8ESuh9e2HNxFy2yh1MPIXZq3OAYa+0mmULVwpnEC6UDA==",
      "files": [
        "lib/dotnet/System.Collections.NonGeneric.dll",
        "lib/MonoAndroid10/_._",
        "lib/MonoTouch10/_._",
        "lib/net46/System.Collections.NonGeneric.dll",
        "lib/xamarinios10/_._",
        "lib/xamarinmac20/_._",
        "ref/dotnet/de/System.Collections.NonGeneric.xml",
        "ref/dotnet/es/System.Collections.NonGeneric.xml",
        "ref/dotnet/fr/System.Collections.NonGeneric.xml",
        "ref/dotnet/it/System.Collections.NonGeneric.xml",
        "ref/dotnet/ja/System.Collections.NonGeneric.xml",
        "ref/dotnet/ko/System.Collections.NonGeneric.xml",
        "ref/dotnet/ru/System.Collections.NonGeneric.xml",
        "ref/dotnet/System.Collections.NonGeneric.dll",
        "ref/dotnet/System.Collections.NonGeneric.xml",
        "ref/dotnet/zh-hans/System.Collections.NonGeneric.xml",
        "ref/dotnet/zh-hant/System.Collections.NonGeneric.xml",
        "ref/MonoAndroid10/_._",
        "ref/MonoTouch10/_._",
        "ref/net46/System.Collections.NonGeneric.dll",
        "ref/xamarinios10/_._",
        "ref/xamarinmac20/_._",
        "System.Collections.NonGeneric.4.0.0.nupkg",
        "System.Collections.NonGeneric.4.0.0.nupkg.sha512",
        "System.Collections.NonGeneric.nuspec"
      ]
    },
    "System.ComponentModel.EventBasedAsync/4.0.10": {
      "type": "package",
      "serviceable": true,
      "sha512": "d6kXcHUgP0jSPXEQ6hXJYCO6CzfoCi7t9vR3BfjSQLrj4HzpuATpx1gkN7itmTW1O+wjuw6rai4378Nj6N70yw==",
      "files": [
        "lib/dotnet/System.ComponentModel.EventBasedAsync.dll",
        "lib/MonoAndroid10/_._",
        "lib/MonoTouch10/_._",
        "lib/net46/_._",
        "lib/xamarinios10/_._",
        "lib/xamarinmac20/_._",
        "ref/dotnet/de/System.ComponentModel.EventBasedAsync.xml",
        "ref/dotnet/es/System.ComponentModel.EventBasedAsync.xml",
        "ref/dotnet/fr/System.ComponentModel.EventBasedAsync.xml",
        "ref/dotnet/it/System.ComponentModel.EventBasedAsync.xml",
        "ref/dotnet/ja/System.ComponentModel.EventBasedAsync.xml",
        "ref/dotnet/ko/System.ComponentModel.EventBasedAsync.xml",
        "ref/dotnet/ru/System.ComponentModel.EventBasedAsync.xml",
        "ref/dotnet/System.ComponentModel.EventBasedAsync.dll",
        "ref/dotnet/System.ComponentModel.EventBasedAsync.xml",
        "ref/dotnet/zh-hans/System.ComponentModel.EventBasedAsync.xml",
        "ref/dotnet/zh-hant/System.ComponentModel.EventBasedAsync.xml",
        "ref/MonoAndroid10/_._",
        "ref/MonoTouch10/_._",
        "ref/net46/_._",
        "ref/xamarinios10/_._",
        "ref/xamarinmac20/_._",
        "System.ComponentModel.EventBasedAsync.4.0.10.nupkg",
        "System.ComponentModel.EventBasedAsync.4.0.10.nupkg.sha512",
        "System.ComponentModel.EventBasedAsync.nuspec"
      ]
    },
    "System.Diagnostics.Contracts/4.0.0": {
      "type": "package",
      "sha512": "lMc7HNmyIsu0pKTdA4wf+FMq5jvouUd+oUpV4BdtyqoV0Pkbg9u/7lTKFGqpjZRQosWHq1+B32Lch2wf4AmloA==",
      "files": [
        "lib/DNXCore50/System.Diagnostics.Contracts.dll",
        "lib/net45/_._",
        "lib/netcore50/System.Diagnostics.Contracts.dll",
        "lib/win8/_._",
        "lib/wp80/_._",
        "lib/wpa81/_._",
        "ref/dotnet/de/System.Diagnostics.Contracts.xml",
        "ref/dotnet/es/System.Diagnostics.Contracts.xml",
        "ref/dotnet/fr/System.Diagnostics.Contracts.xml",
        "ref/dotnet/it/System.Diagnostics.Contracts.xml",
        "ref/dotnet/ja/System.Diagnostics.Contracts.xml",
        "ref/dotnet/ko/System.Diagnostics.Contracts.xml",
        "ref/dotnet/ru/System.Diagnostics.Contracts.xml",
        "ref/dotnet/System.Diagnostics.Contracts.dll",
        "ref/dotnet/System.Diagnostics.Contracts.xml",
        "ref/dotnet/zh-hans/System.Diagnostics.Contracts.xml",
        "ref/dotnet/zh-hant/System.Diagnostics.Contracts.xml",
        "ref/net45/_._",
        "ref/netcore50/System.Diagnostics.Contracts.dll",
        "ref/netcore50/System.Diagnostics.Contracts.xml",
        "ref/win8/_._",
        "ref/wp80/_._",
        "ref/wpa81/_._",
        "runtimes/win8-aot/lib/netcore50/System.Diagnostics.Contracts.dll",
        "System.Diagnostics.Contracts.4.0.0.nupkg",
        "System.Diagnostics.Contracts.4.0.0.nupkg.sha512",
        "System.Diagnostics.Contracts.nuspec"
      ]
    },
    "System.Diagnostics.Debug/4.0.10": {
      "type": "package",
      "serviceable": true,
      "sha512": "pi2KthuvI2LWV2c2V+fwReDsDiKpNl040h6DcwFOb59SafsPT/V1fCy0z66OKwysurJkBMmp5j5CBe3Um+ub0g==",
      "files": [
        "lib/DNXCore50/System.Diagnostics.Debug.dll",
        "lib/MonoAndroid10/_._",
        "lib/MonoTouch10/_._",
        "lib/net46/_._",
        "lib/netcore50/System.Diagnostics.Debug.dll",
        "lib/xamarinios10/_._",
        "lib/xamarinmac20/_._",
        "ref/dotnet/de/System.Diagnostics.Debug.xml",
        "ref/dotnet/es/System.Diagnostics.Debug.xml",
        "ref/dotnet/fr/System.Diagnostics.Debug.xml",
        "ref/dotnet/it/System.Diagnostics.Debug.xml",
        "ref/dotnet/ja/System.Diagnostics.Debug.xml",
        "ref/dotnet/ko/System.Diagnostics.Debug.xml",
        "ref/dotnet/ru/System.Diagnostics.Debug.xml",
        "ref/dotnet/System.Diagnostics.Debug.dll",
        "ref/dotnet/System.Diagnostics.Debug.xml",
        "ref/dotnet/zh-hans/System.Diagnostics.Debug.xml",
        "ref/dotnet/zh-hant/System.Diagnostics.Debug.xml",
        "ref/MonoAndroid10/_._",
        "ref/MonoTouch10/_._",
        "ref/net46/_._",
        "ref/xamarinios10/_._",
        "ref/xamarinmac20/_._",
        "runtimes/win8-aot/lib/netcore50/System.Diagnostics.Debug.dll",
        "System.Diagnostics.Debug.4.0.10.nupkg",
        "System.Diagnostics.Debug.4.0.10.nupkg.sha512",
        "System.Diagnostics.Debug.nuspec"
      ]
    },
    "System.Diagnostics.Tracing/4.0.0": {
      "type": "package",
      "sha512": "tzqQJPgD4bKs0eE5Gx9HEsxiHSBGcL42PImkjhwXTQK6iQbLTTB9mi+G7mUyEjlH8LUcm7F5QHEs+O+LpruOrQ==",
      "files": [
        "lib/MonoAndroid10/_._",
        "lib/MonoTouch10/_._",
        "lib/net45/_._",
        "lib/win8/_._",
        "lib/wpa81/_._",
        "lib/xamarinios10/_._",
        "lib/xamarinmac20/_._",
        "License.rtf",
        "ref/dotnet/de/System.Diagnostics.Tracing.xml",
        "ref/dotnet/es/System.Diagnostics.Tracing.xml",
        "ref/dotnet/fr/System.Diagnostics.Tracing.xml",
        "ref/dotnet/it/System.Diagnostics.Tracing.xml",
        "ref/dotnet/ja/System.Diagnostics.Tracing.xml",
        "ref/dotnet/ko/System.Diagnostics.Tracing.xml",
        "ref/dotnet/ru/System.Diagnostics.Tracing.xml",
        "ref/dotnet/System.Diagnostics.Tracing.dll",
        "ref/dotnet/System.Diagnostics.Tracing.xml",
        "ref/dotnet/zh-hans/System.Diagnostics.Tracing.xml",
        "ref/dotnet/zh-hant/System.Diagnostics.Tracing.xml",
        "ref/MonoAndroid10/_._",
        "ref/MonoTouch10/_._",
        "ref/net45/_._",
        "ref/netcore50/de/System.Diagnostics.Tracing.xml",
        "ref/netcore50/es/System.Diagnostics.Tracing.xml",
        "ref/netcore50/fr/System.Diagnostics.Tracing.xml",
        "ref/netcore50/it/System.Diagnostics.Tracing.xml",
        "ref/netcore50/ja/System.Diagnostics.Tracing.xml",
        "ref/netcore50/ko/System.Diagnostics.Tracing.xml",
        "ref/netcore50/ru/System.Diagnostics.Tracing.xml",
        "ref/netcore50/System.Diagnostics.Tracing.dll",
        "ref/netcore50/System.Diagnostics.Tracing.xml",
        "ref/netcore50/zh-hans/System.Diagnostics.Tracing.xml",
        "ref/netcore50/zh-hant/System.Diagnostics.Tracing.xml",
        "ref/win8/_._",
        "ref/wpa81/_._",
        "ref/xamarinios10/_._",
        "ref/xamarinmac20/_._",
        "System.Diagnostics.Tracing.4.0.0.nupkg",
        "System.Diagnostics.Tracing.4.0.0.nupkg.sha512",
        "System.Diagnostics.Tracing.nuspec"
      ]
    },
    "System.Globalization/4.0.0": {
      "type": "package",
      "sha512": "IBJyTo1y7ZtzzoJUA60T1XPvNTyw/wfFmjFoBFtlYfkekIOtD/AzDDIg0YdUa7eNtFEfliED2R7HdppTdU4t5A==",
      "files": [
        "lib/MonoAndroid10/_._",
        "lib/MonoTouch10/_._",
        "lib/net45/_._",
        "lib/win8/_._",
        "lib/wp80/_._",
        "lib/wpa81/_._",
        "lib/xamarinios10/_._",
        "lib/xamarinmac20/_._",
        "License.rtf",
        "ref/dotnet/de/System.Globalization.xml",
        "ref/dotnet/es/System.Globalization.xml",
        "ref/dotnet/fr/System.Globalization.xml",
        "ref/dotnet/it/System.Globalization.xml",
        "ref/dotnet/ja/System.Globalization.xml",
        "ref/dotnet/ko/System.Globalization.xml",
        "ref/dotnet/ru/System.Globalization.xml",
        "ref/dotnet/System.Globalization.dll",
        "ref/dotnet/System.Globalization.xml",
        "ref/dotnet/zh-hans/System.Globalization.xml",
        "ref/dotnet/zh-hant/System.Globalization.xml",
        "ref/MonoAndroid10/_._",
        "ref/MonoTouch10/_._",
        "ref/net45/_._",
        "ref/netcore50/de/System.Globalization.xml",
        "ref/netcore50/es/System.Globalization.xml",
        "ref/netcore50/fr/System.Globalization.xml",
        "ref/netcore50/it/System.Globalization.xml",
        "ref/netcore50/ja/System.Globalization.xml",
        "ref/netcore50/ko/System.Globalization.xml",
        "ref/netcore50/ru/System.Globalization.xml",
        "ref/netcore50/System.Globalization.dll",
        "ref/netcore50/System.Globalization.xml",
        "ref/netcore50/zh-hans/System.Globalization.xml",
        "ref/netcore50/zh-hant/System.Globalization.xml",
        "ref/win8/_._",
        "ref/wp80/_._",
        "ref/wpa81/_._",
        "ref/xamarinios10/_._",
        "ref/xamarinmac20/_._",
        "System.Globalization.4.0.0.nupkg",
        "System.Globalization.4.0.0.nupkg.sha512",
        "System.Globalization.nuspec"
      ]
    },
    "System.IO/4.0.10": {
      "type": "package",
      "serviceable": true,
      "sha512": "kghf1CeYT+W2lw8a50/GxFz5HR9t6RkL4BvjxtTp1NxtEFWywnMA9W8FH/KYXiDNThcw9u/GOViDON4iJFGXIQ==",
      "files": [
        "lib/DNXCore50/System.IO.dll",
        "lib/MonoAndroid10/_._",
        "lib/MonoTouch10/_._",
        "lib/net46/_._",
        "lib/netcore50/System.IO.dll",
        "lib/xamarinios10/_._",
        "lib/xamarinmac20/_._",
        "ref/dotnet/de/System.IO.xml",
        "ref/dotnet/es/System.IO.xml",
        "ref/dotnet/fr/System.IO.xml",
        "ref/dotnet/it/System.IO.xml",
        "ref/dotnet/ja/System.IO.xml",
        "ref/dotnet/ko/System.IO.xml",
        "ref/dotnet/ru/System.IO.xml",
        "ref/dotnet/System.IO.dll",
        "ref/dotnet/System.IO.xml",
        "ref/dotnet/zh-hans/System.IO.xml",
        "ref/dotnet/zh-hant/System.IO.xml",
        "ref/MonoAndroid10/_._",
        "ref/MonoTouch10/_._",
        "ref/net46/_._",
        "ref/xamarinios10/_._",
        "ref/xamarinmac20/_._",
        "runtimes/win8-aot/lib/netcore50/System.IO.dll",
        "System.IO.4.0.10.nupkg",
        "System.IO.4.0.10.nupkg.sha512",
        "System.IO.nuspec"
      ]
    },
    "System.IO.FileSystem/4.0.0": {
      "type": "package",
      "serviceable": true,
      "sha512": "eo05SPWfG+54UA0wxgRIYOuOslq+2QrJLXZaJDDsfLXG15OLguaItW39NYZTqUb4DeGOkU4R0wpOLOW4ynMUDQ==",
      "files": [
        "lib/DNXCore50/System.IO.FileSystem.dll",
        "lib/MonoAndroid10/_._",
        "lib/MonoTouch10/_._",
        "lib/net46/System.IO.FileSystem.dll",
        "lib/netcore50/System.IO.FileSystem.dll",
        "lib/xamarinios10/_._",
        "lib/xamarinmac20/_._",
        "ref/dotnet/de/System.IO.FileSystem.xml",
        "ref/dotnet/es/System.IO.FileSystem.xml",
        "ref/dotnet/fr/System.IO.FileSystem.xml",
        "ref/dotnet/it/System.IO.FileSystem.xml",
        "ref/dotnet/ja/System.IO.FileSystem.xml",
        "ref/dotnet/ko/System.IO.FileSystem.xml",
        "ref/dotnet/ru/System.IO.FileSystem.xml",
        "ref/dotnet/System.IO.FileSystem.dll",
        "ref/dotnet/System.IO.FileSystem.xml",
        "ref/dotnet/zh-hans/System.IO.FileSystem.xml",
        "ref/dotnet/zh-hant/System.IO.FileSystem.xml",
        "ref/MonoAndroid10/_._",
        "ref/MonoTouch10/_._",
        "ref/net46/System.IO.FileSystem.dll",
        "ref/xamarinios10/_._",
        "ref/xamarinmac20/_._",
        "System.IO.FileSystem.4.0.0.nupkg",
        "System.IO.FileSystem.4.0.0.nupkg.sha512",
        "System.IO.FileSystem.nuspec"
      ]
    },
    "System.IO.FileSystem.Primitives/4.0.0": {
      "type": "package",
      "serviceable": true,
      "sha512": "7pJUvYi/Yq3A5nagqCCiOw3+aJp3xXc/Cjr8dnJDnER3/6kX3LEencfqmXUcPl9+7OvRNyPMNhqsLAcMK6K/KA==",
      "files": [
        "lib/dotnet/System.IO.FileSystem.Primitives.dll",
        "lib/MonoAndroid10/_._",
        "lib/MonoTouch10/_._",
        "lib/net46/System.IO.FileSystem.Primitives.dll",
        "lib/xamarinios10/_._",
        "lib/xamarinmac20/_._",
        "ref/dotnet/de/System.IO.FileSystem.Primitives.xml",
        "ref/dotnet/es/System.IO.FileSystem.Primitives.xml",
        "ref/dotnet/fr/System.IO.FileSystem.Primitives.xml",
        "ref/dotnet/it/System.IO.FileSystem.Primitives.xml",
        "ref/dotnet/ja/System.IO.FileSystem.Primitives.xml",
        "ref/dotnet/ko/System.IO.FileSystem.Primitives.xml",
        "ref/dotnet/ru/System.IO.FileSystem.Primitives.xml",
        "ref/dotnet/System.IO.FileSystem.Primitives.dll",
        "ref/dotnet/System.IO.FileSystem.Primitives.xml",
        "ref/dotnet/zh-hans/System.IO.FileSystem.Primitives.xml",
        "ref/dotnet/zh-hant/System.IO.FileSystem.Primitives.xml",
        "ref/MonoAndroid10/_._",
        "ref/MonoTouch10/_._",
        "ref/net46/System.IO.FileSystem.Primitives.dll",
        "ref/xamarinios10/_._",
        "ref/xamarinmac20/_._",
        "System.IO.FileSystem.Primitives.4.0.0.nupkg",
        "System.IO.FileSystem.Primitives.4.0.0.nupkg.sha512",
        "System.IO.FileSystem.Primitives.nuspec"
      ]
    },
    "System.Net.Primitives/4.0.10": {
      "type": "package",
      "serviceable": true,
      "sha512": "YQqIpmMhnKjIbT7rl6dlf7xM5DxaMR+whduZ9wKb9OhMLjoueAJO3HPPJI+Naf3v034kb+xZqdc3zo44o3HWcg==",
      "files": [
        "lib/DNXCore50/System.Net.Primitives.dll",
        "lib/MonoAndroid10/_._",
        "lib/MonoTouch10/_._",
        "lib/net46/_._",
        "lib/netcore50/System.Net.Primitives.dll",
        "lib/xamarinios10/_._",
        "lib/xamarinmac20/_._",
        "ref/dotnet/de/System.Net.Primitives.xml",
        "ref/dotnet/es/System.Net.Primitives.xml",
        "ref/dotnet/fr/System.Net.Primitives.xml",
        "ref/dotnet/it/System.Net.Primitives.xml",
        "ref/dotnet/ja/System.Net.Primitives.xml",
        "ref/dotnet/ko/System.Net.Primitives.xml",
        "ref/dotnet/ru/System.Net.Primitives.xml",
        "ref/dotnet/System.Net.Primitives.dll",
        "ref/dotnet/System.Net.Primitives.xml",
        "ref/dotnet/zh-hans/System.Net.Primitives.xml",
        "ref/dotnet/zh-hant/System.Net.Primitives.xml",
        "ref/MonoAndroid10/_._",
        "ref/MonoTouch10/_._",
        "ref/net46/_._",
        "ref/xamarinios10/_._",
        "ref/xamarinmac20/_._",
        "System.Net.Primitives.4.0.10.nupkg",
        "System.Net.Primitives.4.0.10.nupkg.sha512",
        "System.Net.Primitives.nuspec"
      ]
    },
    "System.Private.Networking/4.0.0": {
      "type": "package",
      "serviceable": true,
      "sha512": "RUEqdBdJjISC65dO8l4LdN7vTdlXH+attUpKnauDUHVtLbIKdlDB9LKoLzCQsTQRP7vzUJHWYXznHJBkjAA7yA==",
      "files": [
        "lib/DNXCore50/System.Private.Networking.dll",
        "lib/netcore50/System.Private.Networking.dll",
        "ref/dnxcore50/_._",
        "ref/netcore50/_._",
        "System.Private.Networking.4.0.0.nupkg",
        "System.Private.Networking.4.0.0.nupkg.sha512",
        "System.Private.Networking.nuspec"
      ]
    },
    "System.Private.Uri/4.0.0": {
      "type": "package",
      "serviceable": true,
      "sha512": "CtuxaCKcRIvPcsqquVl3mPp79EDZPMr2UogfiFCxCs+t2z1VjbpQsKNs1GHZ8VQetqbk1mr0V1yAfMe6y8CHDA==",
      "files": [
        "lib/DNXCore50/System.Private.Uri.dll",
        "lib/netcore50/System.Private.Uri.dll",
        "ref/dnxcore50/_._",
        "ref/netcore50/_._",
        "runtimes/win8-aot/lib/netcore50/System.Private.Uri.dll",
        "System.Private.Uri.4.0.0.nupkg",
        "System.Private.Uri.4.0.0.nupkg.sha512",
        "System.Private.Uri.nuspec"
      ]
    },
    "System.Reflection/4.0.10": {
      "type": "package",
      "sha512": "WZ+4lEE4gqGx6mrqLhSiW4oi6QLPWwdNjzhhTONmhELOrW8Cw9phlO9tltgvRUuQUqYtBiliFwhO5S5fCJElVw==",
      "files": [
        "lib/DNXCore50/System.Reflection.dll",
        "lib/MonoAndroid10/_._",
        "lib/MonoTouch10/_._",
        "lib/net46/_._",
        "lib/netcore50/System.Reflection.dll",
        "lib/xamarinios10/_._",
        "lib/xamarinmac20/_._",
        "ref/dotnet/de/System.Reflection.xml",
        "ref/dotnet/es/System.Reflection.xml",
        "ref/dotnet/fr/System.Reflection.xml",
        "ref/dotnet/it/System.Reflection.xml",
        "ref/dotnet/ja/System.Reflection.xml",
        "ref/dotnet/ko/System.Reflection.xml",
        "ref/dotnet/ru/System.Reflection.xml",
        "ref/dotnet/System.Reflection.dll",
        "ref/dotnet/System.Reflection.xml",
        "ref/dotnet/zh-hans/System.Reflection.xml",
        "ref/dotnet/zh-hant/System.Reflection.xml",
        "ref/MonoAndroid10/_._",
        "ref/MonoTouch10/_._",
        "ref/net46/_._",
        "ref/xamarinios10/_._",
        "ref/xamarinmac20/_._",
        "runtimes/win8-aot/lib/netcore50/System.Reflection.dll",
        "System.Reflection.4.0.10.nupkg",
        "System.Reflection.4.0.10.nupkg.sha512",
        "System.Reflection.nuspec"
      ]
    },
    "System.Reflection.Primitives/4.0.0": {
      "type": "package",
      "sha512": "n9S0XpKv2ruc17FSnaiX6nV47VfHTZ1wLjKZlAirUZCvDQCH71mVp+Ohabn0xXLh5pK2PKp45HCxkqu5Fxn/lA==",
      "files": [
        "[Content_Types].xml",
        "_rels/.rels",
        "lib/DNXCore50/System.Reflection.Primitives.dll",
        "lib/net45/_._",
        "lib/netcore50/System.Reflection.Primitives.dll",
        "lib/win8/_._",
        "lib/wp80/_._",
        "lib/wpa81/_._",
        "package/services/metadata/core-properties/7070509f3bfd418d859635361251dab0.psmdcp",
        "ref/dotnet/de/System.Reflection.Primitives.xml",
        "ref/dotnet/es/System.Reflection.Primitives.xml",
        "ref/dotnet/fr/System.Reflection.Primitives.xml",
        "ref/dotnet/it/System.Reflection.Primitives.xml",
        "ref/dotnet/ja/System.Reflection.Primitives.xml",
        "ref/dotnet/ko/System.Reflection.Primitives.xml",
        "ref/dotnet/ru/System.Reflection.Primitives.xml",
        "ref/dotnet/System.Reflection.Primitives.dll",
        "ref/dotnet/System.Reflection.Primitives.xml",
        "ref/dotnet/zh-hans/System.Reflection.Primitives.xml",
        "ref/dotnet/zh-hant/System.Reflection.Primitives.xml",
        "ref/net45/_._",
        "ref/netcore50/System.Reflection.Primitives.dll",
        "ref/netcore50/System.Reflection.Primitives.xml",
        "ref/win8/_._",
        "ref/wp80/_._",
        "ref/wpa81/_._",
        "runtimes/win8-aot/lib/netcore50/System.Reflection.Primitives.dll",
        "System.Reflection.Primitives.nuspec"
      ]
    },
    "System.Resources.ResourceManager/4.0.0": {
      "type": "package",
      "serviceable": true,
      "sha512": "qmqeZ4BJgjfU+G2JbrZt4Dk1LsMxO4t+f/9HarNY6w8pBgweO6jT+cknUH7c3qIrGvyUqraBhU45Eo6UtA0fAw==",
      "files": [
        "lib/DNXCore50/System.Resources.ResourceManager.dll",
        "lib/net45/_._",
        "lib/netcore50/System.Resources.ResourceManager.dll",
        "lib/win8/_._",
        "lib/wp80/_._",
        "lib/wpa81/_._",
        "ref/dotnet/de/System.Resources.ResourceManager.xml",
        "ref/dotnet/es/System.Resources.ResourceManager.xml",
        "ref/dotnet/fr/System.Resources.ResourceManager.xml",
        "ref/dotnet/it/System.Resources.ResourceManager.xml",
        "ref/dotnet/ja/System.Resources.ResourceManager.xml",
        "ref/dotnet/ko/System.Resources.ResourceManager.xml",
        "ref/dotnet/ru/System.Resources.ResourceManager.xml",
        "ref/dotnet/System.Resources.ResourceManager.dll",
        "ref/dotnet/System.Resources.ResourceManager.xml",
        "ref/dotnet/zh-hans/System.Resources.ResourceManager.xml",
        "ref/dotnet/zh-hant/System.Resources.ResourceManager.xml",
        "ref/net45/_._",
        "ref/netcore50/System.Resources.ResourceManager.dll",
        "ref/netcore50/System.Resources.ResourceManager.xml",
        "ref/win8/_._",
        "ref/wp80/_._",
        "ref/wpa81/_._",
        "runtimes/win8-aot/lib/netcore50/System.Resources.ResourceManager.dll",
        "System.Resources.ResourceManager.4.0.0.nupkg",
        "System.Resources.ResourceManager.4.0.0.nupkg.sha512",
        "System.Resources.ResourceManager.nuspec"
      ]
    },
    "System.Runtime/4.0.20": {
      "type": "package",
      "serviceable": true,
      "sha512": "X7N/9Bz7jVPorqdVFO86ns1sX6MlQM+WTxELtx+Z4VG45x9+LKmWH0GRqjgKprUnVuwmfB9EJ9DQng14Z7/zwg==",
      "files": [
        "lib/DNXCore50/System.Runtime.dll",
        "lib/MonoAndroid10/_._",
        "lib/MonoTouch10/_._",
        "lib/net46/_._",
        "lib/netcore50/System.Runtime.dll",
        "lib/xamarinios10/_._",
        "lib/xamarinmac20/_._",
        "ref/dotnet/de/System.Runtime.xml",
        "ref/dotnet/es/System.Runtime.xml",
        "ref/dotnet/fr/System.Runtime.xml",
        "ref/dotnet/it/System.Runtime.xml",
        "ref/dotnet/ja/System.Runtime.xml",
        "ref/dotnet/ko/System.Runtime.xml",
        "ref/dotnet/ru/System.Runtime.xml",
        "ref/dotnet/System.Runtime.dll",
        "ref/dotnet/System.Runtime.xml",
        "ref/dotnet/zh-hans/System.Runtime.xml",
        "ref/dotnet/zh-hant/System.Runtime.xml",
        "ref/MonoAndroid10/_._",
        "ref/MonoTouch10/_._",
        "ref/net46/_._",
        "ref/xamarinios10/_._",
        "ref/xamarinmac20/_._",
        "runtimes/win8-aot/lib/netcore50/System.Runtime.dll",
        "System.Runtime.4.0.20.nupkg",
        "System.Runtime.4.0.20.nupkg.sha512",
        "System.Runtime.nuspec"
      ]
    },
    "System.Runtime.Extensions/4.0.10": {
      "type": "package",
      "serviceable": true,
      "sha512": "5dsEwf3Iml7d5OZeT20iyOjT+r+okWpN7xI2v+R4cgd3WSj4DeRPTvPFjDpacbVW4skCAZ8B9hxXJYgkCFKJ1A==",
      "files": [
        "lib/DNXCore50/System.Runtime.Extensions.dll",
        "lib/MonoAndroid10/_._",
        "lib/MonoTouch10/_._",
        "lib/net46/_._",
        "lib/netcore50/System.Runtime.Extensions.dll",
        "lib/xamarinios10/_._",
        "lib/xamarinmac20/_._",
        "ref/dotnet/de/System.Runtime.Extensions.xml",
        "ref/dotnet/es/System.Runtime.Extensions.xml",
        "ref/dotnet/fr/System.Runtime.Extensions.xml",
        "ref/dotnet/it/System.Runtime.Extensions.xml",
        "ref/dotnet/ja/System.Runtime.Extensions.xml",
        "ref/dotnet/ko/System.Runtime.Extensions.xml",
        "ref/dotnet/ru/System.Runtime.Extensions.xml",
        "ref/dotnet/System.Runtime.Extensions.dll",
        "ref/dotnet/System.Runtime.Extensions.xml",
        "ref/dotnet/zh-hans/System.Runtime.Extensions.xml",
        "ref/dotnet/zh-hant/System.Runtime.Extensions.xml",
        "ref/MonoAndroid10/_._",
        "ref/MonoTouch10/_._",
        "ref/net46/_._",
        "ref/xamarinios10/_._",
        "ref/xamarinmac20/_._",
        "runtimes/win8-aot/lib/netcore50/System.Runtime.Extensions.dll",
        "System.Runtime.Extensions.4.0.10.nupkg",
        "System.Runtime.Extensions.4.0.10.nupkg.sha512",
        "System.Runtime.Extensions.nuspec"
      ]
    },
    "System.Runtime.Handles/4.0.0": {
      "type": "package",
      "serviceable": true,
      "sha512": "638VhpRq63tVcQ6HDb3um3R/J2BtR1Sa96toHo6PcJGPXEPEsleCuqhBgX2gFCz0y0qkutANwW6VPPY5wQu1XQ==",
      "files": [
        "lib/DNXCore50/System.Runtime.Handles.dll",
        "lib/MonoAndroid10/_._",
        "lib/MonoTouch10/_._",
        "lib/net46/_._",
        "lib/netcore50/System.Runtime.Handles.dll",
        "lib/xamarinios10/_._",
        "lib/xamarinmac20/_._",
        "ref/dotnet/de/System.Runtime.Handles.xml",
        "ref/dotnet/es/System.Runtime.Handles.xml",
        "ref/dotnet/fr/System.Runtime.Handles.xml",
        "ref/dotnet/it/System.Runtime.Handles.xml",
        "ref/dotnet/ja/System.Runtime.Handles.xml",
        "ref/dotnet/ko/System.Runtime.Handles.xml",
        "ref/dotnet/ru/System.Runtime.Handles.xml",
        "ref/dotnet/System.Runtime.Handles.dll",
        "ref/dotnet/System.Runtime.Handles.xml",
        "ref/dotnet/zh-hans/System.Runtime.Handles.xml",
        "ref/dotnet/zh-hant/System.Runtime.Handles.xml",
        "ref/MonoAndroid10/_._",
        "ref/MonoTouch10/_._",
        "ref/net46/_._",
        "ref/xamarinios10/_._",
        "ref/xamarinmac20/_._",
        "runtimes/win8-aot/lib/netcore50/System.Runtime.Handles.dll",
        "System.Runtime.Handles.4.0.0.nupkg",
        "System.Runtime.Handles.4.0.0.nupkg.sha512",
        "System.Runtime.Handles.nuspec"
      ]
    },
    "System.Runtime.InteropServices/4.0.20": {
      "type": "package",
      "serviceable": true,
      "sha512": "ZgDyBYfEnjWoz/viS6VOswA6XOkDSH2DzgbpczbW50RywhnCgTl+w3JEvtAiOGyIh8cyx1NJq80jsNBSUr8Pig==",
      "files": [
        "lib/DNXCore50/System.Runtime.InteropServices.dll",
        "lib/MonoAndroid10/_._",
        "lib/MonoTouch10/_._",
        "lib/net46/_._",
        "lib/netcore50/System.Runtime.InteropServices.dll",
        "lib/xamarinios10/_._",
        "lib/xamarinmac20/_._",
        "ref/dotnet/de/System.Runtime.InteropServices.xml",
        "ref/dotnet/es/System.Runtime.InteropServices.xml",
        "ref/dotnet/fr/System.Runtime.InteropServices.xml",
        "ref/dotnet/it/System.Runtime.InteropServices.xml",
        "ref/dotnet/ja/System.Runtime.InteropServices.xml",
        "ref/dotnet/ko/System.Runtime.InteropServices.xml",
        "ref/dotnet/ru/System.Runtime.InteropServices.xml",
        "ref/dotnet/System.Runtime.InteropServices.dll",
        "ref/dotnet/System.Runtime.InteropServices.xml",
        "ref/dotnet/zh-hans/System.Runtime.InteropServices.xml",
        "ref/dotnet/zh-hant/System.Runtime.InteropServices.xml",
        "ref/MonoAndroid10/_._",
        "ref/MonoTouch10/_._",
        "ref/net46/_._",
        "ref/xamarinios10/_._",
        "ref/xamarinmac20/_._",
        "runtimes/win8-aot/lib/netcore50/System.Runtime.InteropServices.dll",
        "System.Runtime.InteropServices.4.0.20.nupkg",
        "System.Runtime.InteropServices.4.0.20.nupkg.sha512",
        "System.Runtime.InteropServices.nuspec"
      ]
    },
    "System.Security.Claims/4.0.0": {
      "type": "package",
      "serviceable": true,
      "sha512": "94NFR/7JN3YdyTH7hl2iSvYmdA8aqShriTHectcK+EbizT71YczMaG6LuqJBQP/HWo66AQyikYYM9aw+4EzGXg==",
      "files": [
        "lib/dotnet/System.Security.Claims.dll",
        "lib/MonoAndroid10/_._",
        "lib/MonoTouch10/_._",
        "lib/net46/System.Security.Claims.dll",
        "lib/xamarinios10/_._",
        "lib/xamarinmac20/_._",
        "ref/dotnet/de/System.Security.Claims.xml",
        "ref/dotnet/es/System.Security.Claims.xml",
        "ref/dotnet/fr/System.Security.Claims.xml",
        "ref/dotnet/it/System.Security.Claims.xml",
        "ref/dotnet/ja/System.Security.Claims.xml",
        "ref/dotnet/ko/System.Security.Claims.xml",
        "ref/dotnet/ru/System.Security.Claims.xml",
        "ref/dotnet/System.Security.Claims.dll",
        "ref/dotnet/System.Security.Claims.xml",
        "ref/dotnet/zh-hans/System.Security.Claims.xml",
        "ref/dotnet/zh-hant/System.Security.Claims.xml",
        "ref/MonoAndroid10/_._",
        "ref/MonoTouch10/_._",
        "ref/net46/System.Security.Claims.dll",
        "ref/xamarinios10/_._",
        "ref/xamarinmac20/_._",
        "System.Security.Claims.4.0.0.nupkg",
        "System.Security.Claims.4.0.0.nupkg.sha512",
        "System.Security.Claims.nuspec"
      ]
    },
<<<<<<< HEAD
    "System.Security.Cryptography.Primitives/4.0.0-beta-23302": {
      "serviceable": true,
      "sha512": "CZewSchJRNxBPQMPpYPyHGvDpaBwKwTcVWYK0Nvw5IGCInJBViOeuthc1cWJCfC0jGuXbOL5FiG0+dxqRegjMw==",
      "files": [
        "System.Security.Cryptography.Primitives.4.0.0-beta-23302.nupkg",
        "System.Security.Cryptography.Primitives.4.0.0-beta-23302.nupkg.sha512",
        "System.Security.Cryptography.Primitives.nuspec",
=======
    "System.Security.Cryptography.Primitives/4.0.0-beta-23311": {
      "type": "package",
      "serviceable": true,
      "sha512": "znDa+79gOts4Kgfvy/JmZ6m5xLE4q7CJSCxkPFl3t+BJE7IXwwkUQ489oc7E02YrIm1EpnYTcyUnnI0EqmgGXQ==",
      "files": [
>>>>>>> bac4d00f
        "lib/DNXCore50/System.Security.Cryptography.Primitives.dll",
        "lib/MonoAndroid10/_._",
        "lib/MonoTouch10/_._",
        "lib/net46/System.Security.Cryptography.Primitives.dll",
        "lib/xamarinios10/_._",
        "lib/xamarinmac20/_._",
        "ref/dotnet/System.Security.Cryptography.Primitives.dll",
        "ref/MonoAndroid10/_._",
        "ref/MonoTouch10/_._",
        "ref/net46/System.Security.Cryptography.Primitives.dll",
        "ref/xamarinios10/_._",
        "ref/xamarinmac20/_._",
        "System.Security.Cryptography.Primitives.4.0.0-beta-23311.nupkg",
        "System.Security.Cryptography.Primitives.4.0.0-beta-23311.nupkg.sha512",
        "System.Security.Cryptography.Primitives.nuspec"
      ]
    },
    "System.Security.Principal/4.0.0": {
      "type": "package",
      "sha512": "FOhq3jUOONi6fp5j3nPYJMrKtSJlqAURpjiO3FaDIV4DJNEYymWW5uh1pfxySEB8dtAW+I66IypzNge/w9OzZQ==",
      "files": [
        "[Content_Types].xml",
        "_rels/.rels",
        "lib/dotnet/System.Security.Principal.dll",
        "lib/net45/_._",
        "lib/netcore50/System.Security.Principal.dll",
        "lib/win8/_._",
        "lib/wp80/_._",
        "lib/wpa81/_._",
        "package/services/metadata/core-properties/5d44fbabc99d4204b6a2f76329d0a184.psmdcp",
        "ref/dotnet/de/System.Security.Principal.xml",
        "ref/dotnet/es/System.Security.Principal.xml",
        "ref/dotnet/fr/System.Security.Principal.xml",
        "ref/dotnet/it/System.Security.Principal.xml",
        "ref/dotnet/ja/System.Security.Principal.xml",
        "ref/dotnet/ko/System.Security.Principal.xml",
        "ref/dotnet/ru/System.Security.Principal.xml",
        "ref/dotnet/System.Security.Principal.dll",
        "ref/dotnet/System.Security.Principal.xml",
        "ref/dotnet/zh-hans/System.Security.Principal.xml",
        "ref/dotnet/zh-hant/System.Security.Principal.xml",
        "ref/net45/_._",
        "ref/netcore50/System.Security.Principal.dll",
        "ref/netcore50/System.Security.Principal.xml",
        "ref/win8/_._",
        "ref/wp80/_._",
        "ref/wpa81/_._",
        "System.Security.Principal.nuspec"
      ]
    },
<<<<<<< HEAD
    "System.Security.Principal.Windows/4.0.0-beta-23302": {
      "serviceable": true,
      "sha512": "ctf+QjguZj/M6gqCacRZtvpKYt68aVcG5DAuDA+MovKl3Zv/cdKv5of5PPdqJvsbZZy/ZxEI5kUSYgovdS+OXw==",
      "files": [
        "System.Security.Principal.Windows.4.0.0-beta-23302.nupkg",
        "System.Security.Principal.Windows.4.0.0-beta-23302.nupkg.sha512",
        "System.Security.Principal.Windows.nuspec",
        "lib/DNXCore50/System.Security.Principal.Windows.dll",
        "lib/net46/System.Security.Principal.Windows.dll",
        "ref/dotnet/System.Security.Principal.Windows.dll",
        "ref/net46/System.Security.Principal.Windows.dll"
      ]
    },
    "System.Security.SecureString/4.0.0-beta-23302": {
      "serviceable": true,
      "sha512": "vTCr2xZaLp3uhwROLeRX1DVbIjQTtopp2Ibe/w5Hfud/8AVnxGZe+LfE6oanpjkYxct7+HC12D8Wg12sYyDycA==",
      "files": [
        "System.Security.SecureString.4.0.0-beta-23302.nupkg",
        "System.Security.SecureString.4.0.0-beta-23302.nupkg.sha512",
        "System.Security.SecureString.nuspec",
=======
    "System.Security.Principal.Windows/4.0.0-beta-23311": {
      "type": "package",
      "serviceable": true,
      "sha512": "6prP/ZgRLLvcAJyM0AqRHSmGGWuLJTnIB4aVw3f1ffM5L+m0G/5REKcLytubqOxIAAEy5kUPfKQaS+SQBdmtfg==",
      "files": [
        "de/System.Security.Principal.Windows.xml",
        "es/System.Security.Principal.Windows.xml",
        "fr/System.Security.Principal.Windows.xml",
        "it/System.Security.Principal.Windows.xml",
        "ja/System.Security.Principal.Windows.xml",
        "ko/System.Security.Principal.Windows.xml",
        "lib/DNXCore50/System.Security.Principal.Windows.dll",
        "lib/net46/System.Security.Principal.Windows.dll",
        "ref/dotnet/System.Security.Principal.Windows.dll",
        "ref/net46/System.Security.Principal.Windows.dll",
        "ru/System.Security.Principal.Windows.xml",
        "System.Security.Principal.Windows.4.0.0-beta-23311.nupkg",
        "System.Security.Principal.Windows.4.0.0-beta-23311.nupkg.sha512",
        "System.Security.Principal.Windows.nuspec",
        "System.Security.Principal.Windows.xml",
        "zh-hans/System.Security.Principal.Windows.xml",
        "zh-hant/System.Security.Principal.Windows.xml"
      ]
    },
    "System.Security.SecureString/4.0.0-beta-23311": {
      "type": "package",
      "serviceable": true,
      "sha512": "izUtxnsuX6Qw91jPbOhlxP7lolyNHIeliBWUX2RWcTpmfZf3MnGLPsf2F66OjBnLv983D2Cf7MA3cLG8fveztQ==",
      "files": [
        "de/System.Security.SecureString.xml",
        "es/System.Security.SecureString.xml",
        "fr/System.Security.SecureString.xml",
        "it/System.Security.SecureString.xml",
        "ja/System.Security.SecureString.xml",
        "ko/System.Security.SecureString.xml",
>>>>>>> bac4d00f
        "lib/DNXCore50/System.Security.SecureString.dll",
        "lib/MonoAndroid10/_._",
        "lib/MonoTouch10/_._",
        "lib/net46/System.Security.SecureString.dll",
        "lib/xamarinios10/_._",
        "lib/xamarinmac20/_._",
        "ref/dotnet/System.Security.SecureString.dll",
        "ref/MonoAndroid10/_._",
        "ref/MonoTouch10/_._",
        "ref/net46/System.Security.SecureString.dll",
        "ref/xamarinios10/_._",
        "ref/xamarinmac20/_._",
        "ru/System.Security.SecureString.xml",
        "System.Security.SecureString.4.0.0-beta-23311.nupkg",
        "System.Security.SecureString.4.0.0-beta-23311.nupkg.sha512",
        "System.Security.SecureString.nuspec",
        "System.Security.SecureString.xml",
        "zh-hans/System.Security.SecureString.xml",
        "zh-hant/System.Security.SecureString.xml"
      ]
    },
    "System.Text.Encoding/4.0.10": {
      "type": "package",
      "sha512": "fNlSFgy4OuDlJrP9SFFxMlaLazq6ipv15sU5TiEgg9UCVnA/OgoVUfymFp4AOk1jOkW5SVxWbeeIUptcM+m/Vw==",
      "files": [
        "lib/DNXCore50/System.Text.Encoding.dll",
        "lib/MonoAndroid10/_._",
        "lib/MonoTouch10/_._",
        "lib/net46/_._",
        "lib/netcore50/System.Text.Encoding.dll",
        "lib/xamarinios10/_._",
        "lib/xamarinmac20/_._",
        "ref/dotnet/de/System.Text.Encoding.xml",
        "ref/dotnet/es/System.Text.Encoding.xml",
        "ref/dotnet/fr/System.Text.Encoding.xml",
        "ref/dotnet/it/System.Text.Encoding.xml",
        "ref/dotnet/ja/System.Text.Encoding.xml",
        "ref/dotnet/ko/System.Text.Encoding.xml",
        "ref/dotnet/ru/System.Text.Encoding.xml",
        "ref/dotnet/System.Text.Encoding.dll",
        "ref/dotnet/System.Text.Encoding.xml",
        "ref/dotnet/zh-hans/System.Text.Encoding.xml",
        "ref/dotnet/zh-hant/System.Text.Encoding.xml",
        "ref/MonoAndroid10/_._",
        "ref/MonoTouch10/_._",
        "ref/net46/_._",
        "ref/xamarinios10/_._",
        "ref/xamarinmac20/_._",
        "runtimes/win8-aot/lib/netcore50/System.Text.Encoding.dll",
        "System.Text.Encoding.4.0.10.nupkg",
        "System.Text.Encoding.4.0.10.nupkg.sha512",
        "System.Text.Encoding.nuspec"
      ]
    },
    "System.Text.Encoding.Extensions/4.0.10": {
      "type": "package",
      "sha512": "TZvlwXMxKo3bSRIcsWZLCIzIhLbvlz+mGeKYRZv/zUiSoQzGOwkYeBu6hOw2XPQgKqT0F4Rv8zqKdvmp2fWKYg==",
      "files": [
        "lib/DNXCore50/System.Text.Encoding.Extensions.dll",
        "lib/MonoAndroid10/_._",
        "lib/MonoTouch10/_._",
        "lib/net46/_._",
        "lib/netcore50/System.Text.Encoding.Extensions.dll",
        "lib/xamarinios10/_._",
        "lib/xamarinmac20/_._",
        "ref/dotnet/de/System.Text.Encoding.Extensions.xml",
        "ref/dotnet/es/System.Text.Encoding.Extensions.xml",
        "ref/dotnet/fr/System.Text.Encoding.Extensions.xml",
        "ref/dotnet/it/System.Text.Encoding.Extensions.xml",
        "ref/dotnet/ja/System.Text.Encoding.Extensions.xml",
        "ref/dotnet/ko/System.Text.Encoding.Extensions.xml",
        "ref/dotnet/ru/System.Text.Encoding.Extensions.xml",
        "ref/dotnet/System.Text.Encoding.Extensions.dll",
        "ref/dotnet/System.Text.Encoding.Extensions.xml",
        "ref/dotnet/zh-hans/System.Text.Encoding.Extensions.xml",
        "ref/dotnet/zh-hant/System.Text.Encoding.Extensions.xml",
        "ref/MonoAndroid10/_._",
        "ref/MonoTouch10/_._",
        "ref/net46/_._",
        "ref/xamarinios10/_._",
        "ref/xamarinmac20/_._",
        "runtimes/win8-aot/lib/netcore50/System.Text.Encoding.Extensions.dll",
        "System.Text.Encoding.Extensions.4.0.10.nupkg",
        "System.Text.Encoding.Extensions.4.0.10.nupkg.sha512",
        "System.Text.Encoding.Extensions.nuspec"
      ]
    },
    "System.Threading/4.0.0": {
      "type": "package",
      "sha512": "H6O/9gUrjPDNYanh/7OFGAZHjVXvEuITD0RcnjfvIV04HOGrOPqUBU0kmz9RIX/7YGgCQn1o1S2DX6Cuv8kVGQ==",
      "files": [
        "lib/MonoAndroid10/_._",
        "lib/MonoTouch10/_._",
        "lib/net45/_._",
        "lib/win8/_._",
        "lib/wp80/_._",
        "lib/wpa81/_._",
        "lib/xamarinios10/_._",
        "lib/xamarinmac20/_._",
        "License.rtf",
        "ref/dotnet/de/System.Threading.xml",
        "ref/dotnet/es/System.Threading.xml",
        "ref/dotnet/fr/System.Threading.xml",
        "ref/dotnet/it/System.Threading.xml",
        "ref/dotnet/ja/System.Threading.xml",
        "ref/dotnet/ko/System.Threading.xml",
        "ref/dotnet/ru/System.Threading.xml",
        "ref/dotnet/System.Threading.dll",
        "ref/dotnet/System.Threading.xml",
        "ref/dotnet/zh-hans/System.Threading.xml",
        "ref/dotnet/zh-hant/System.Threading.xml",
        "ref/MonoAndroid10/_._",
        "ref/MonoTouch10/_._",
        "ref/net45/_._",
        "ref/netcore50/de/System.Threading.xml",
        "ref/netcore50/es/System.Threading.xml",
        "ref/netcore50/fr/System.Threading.xml",
        "ref/netcore50/it/System.Threading.xml",
        "ref/netcore50/ja/System.Threading.xml",
        "ref/netcore50/ko/System.Threading.xml",
        "ref/netcore50/ru/System.Threading.xml",
        "ref/netcore50/System.Threading.dll",
        "ref/netcore50/System.Threading.xml",
        "ref/netcore50/zh-hans/System.Threading.xml",
        "ref/netcore50/zh-hant/System.Threading.xml",
        "ref/win8/_._",
        "ref/wp80/_._",
        "ref/wpa81/_._",
        "ref/xamarinios10/_._",
        "ref/xamarinmac20/_._",
        "System.Threading.4.0.0.nupkg",
        "System.Threading.4.0.0.nupkg.sha512",
        "System.Threading.nuspec"
      ]
    },
    "System.Threading.Overlapped/4.0.0": {
      "type": "package",
      "serviceable": true,
      "sha512": "X5LuQFhM5FTqaez3eXKJ9CbfSGZ7wj6j4hSVtxct3zmwQXLqG95qoWdvILcgN7xtrDOBIFtpiyDg0vmoI0jE2A==",
      "files": [
        "lib/DNXCore50/System.Threading.Overlapped.dll",
        "lib/net46/System.Threading.Overlapped.dll",
        "lib/netcore50/System.Threading.Overlapped.dll",
        "ref/dotnet/de/System.Threading.Overlapped.xml",
        "ref/dotnet/es/System.Threading.Overlapped.xml",
        "ref/dotnet/fr/System.Threading.Overlapped.xml",
        "ref/dotnet/it/System.Threading.Overlapped.xml",
        "ref/dotnet/ja/System.Threading.Overlapped.xml",
        "ref/dotnet/ko/System.Threading.Overlapped.xml",
        "ref/dotnet/ru/System.Threading.Overlapped.xml",
        "ref/dotnet/System.Threading.Overlapped.dll",
        "ref/dotnet/System.Threading.Overlapped.xml",
        "ref/dotnet/zh-hans/System.Threading.Overlapped.xml",
        "ref/dotnet/zh-hant/System.Threading.Overlapped.xml",
        "ref/net46/System.Threading.Overlapped.dll",
        "System.Threading.Overlapped.4.0.0.nupkg",
        "System.Threading.Overlapped.4.0.0.nupkg.sha512",
        "System.Threading.Overlapped.nuspec"
      ]
    },
    "System.Threading.Tasks/4.0.0": {
      "type": "package",
      "sha512": "dA3y1B6Pc8mNt9obhEWWGGpvEakS51+nafXpmM/Z8IF847GErLXGTjdfA+AYEKszfFbH7SVLWUklXhYeeSQ1lw==",
      "files": [
        "lib/MonoAndroid10/_._",
        "lib/MonoTouch10/_._",
        "lib/net45/_._",
        "lib/win8/_._",
        "lib/wp80/_._",
        "lib/wpa81/_._",
        "lib/xamarinios10/_._",
        "lib/xamarinmac20/_._",
        "License.rtf",
        "ref/dotnet/de/System.Threading.Tasks.xml",
        "ref/dotnet/es/System.Threading.Tasks.xml",
        "ref/dotnet/fr/System.Threading.Tasks.xml",
        "ref/dotnet/it/System.Threading.Tasks.xml",
        "ref/dotnet/ja/System.Threading.Tasks.xml",
        "ref/dotnet/ko/System.Threading.Tasks.xml",
        "ref/dotnet/ru/System.Threading.Tasks.xml",
        "ref/dotnet/System.Threading.Tasks.dll",
        "ref/dotnet/System.Threading.Tasks.xml",
        "ref/dotnet/zh-hans/System.Threading.Tasks.xml",
        "ref/dotnet/zh-hant/System.Threading.Tasks.xml",
        "ref/MonoAndroid10/_._",
        "ref/MonoTouch10/_._",
        "ref/net45/_._",
        "ref/netcore50/de/System.Threading.Tasks.xml",
        "ref/netcore50/es/System.Threading.Tasks.xml",
        "ref/netcore50/fr/System.Threading.Tasks.xml",
        "ref/netcore50/it/System.Threading.Tasks.xml",
        "ref/netcore50/ja/System.Threading.Tasks.xml",
        "ref/netcore50/ko/System.Threading.Tasks.xml",
        "ref/netcore50/ru/System.Threading.Tasks.xml",
        "ref/netcore50/System.Threading.Tasks.dll",
        "ref/netcore50/System.Threading.Tasks.xml",
        "ref/netcore50/zh-hans/System.Threading.Tasks.xml",
        "ref/netcore50/zh-hant/System.Threading.Tasks.xml",
        "ref/win8/_._",
        "ref/wp80/_._",
        "ref/wpa81/_._",
        "ref/xamarinios10/_._",
        "ref/xamarinmac20/_._",
        "System.Threading.Tasks.4.0.0.nupkg",
        "System.Threading.Tasks.4.0.0.nupkg.sha512",
        "System.Threading.Tasks.nuspec"
      ]
    },
<<<<<<< HEAD
    "System.Threading.ThreadPool/4.0.10-beta-23302": {
      "serviceable": true,
      "sha512": "dwwA7ce4yVXenjpJU20JyNn3zrXsWWkbw9UMNK49C09D7tmrYLSxzWSzY7/4034okFcOjQmtP5g36ZRZANZL9A==",
      "files": [
        "System.Threading.ThreadPool.4.0.10-beta-23302.nupkg",
        "System.Threading.ThreadPool.4.0.10-beta-23302.nupkg.sha512",
        "System.Threading.ThreadPool.nuspec",
=======
    "System.Threading.ThreadPool/4.0.10-beta-23311": {
      "type": "package",
      "serviceable": true,
      "sha512": "KF1vm7tZIPslDE262oI6FXlKlXOoz5K4HMR1V6DlZIstkL6CyLISv8c6vhdj3R0k2vmmVKcp2GyF4sOWbD0Y2A==",
      "files": [
>>>>>>> bac4d00f
        "lib/DNXCore50/System.Threading.ThreadPool.dll",
        "lib/MonoAndroid10/_._",
        "lib/MonoTouch10/_._",
        "lib/net46/System.Threading.ThreadPool.dll",
        "lib/xamarinios10/_._",
        "lib/xamarinmac20/_._",
        "ref/dotnet/System.Threading.ThreadPool.dll",
        "ref/MonoAndroid10/_._",
        "ref/MonoTouch10/_._",
        "ref/net46/System.Threading.ThreadPool.dll",
        "ref/xamarinios10/_._",
        "ref/xamarinmac20/_._",
        "System.Threading.ThreadPool.4.0.10-beta-23311.nupkg",
        "System.Threading.ThreadPool.4.0.10-beta-23311.nupkg.sha512",
        "System.Threading.ThreadPool.nuspec"
      ]
    }
  },
  "projectFileDependencyGroups": {
    "": [
      "System.Collections >= 4.0.0-*",
      "System.Diagnostics.Contracts >= 4.0.0-*",
      "System.Diagnostics.Tracing >= 4.0.0-*",
      "System.Runtime >= 4.0.20-*",
      "System.Runtime.Extensions >= 4.0.10-*",
      "System.Resources.ResourceManager >= 4.0.0-*",
      "System.Threading >= 4.0.0-*",
      "System.Threading.Tasks >= 4.0.0-*",
      "System.Runtime.InteropServices >= 4.0.20-*",
      "System.Runtime.Handles >= 4.0.0-*",
      "System.IO >= 4.0.10-*",
      "System.IO.FileSystem >= 4.0.0-*",
      "System.IO.FileSystem.Primitives >= 4.0.0-*",
      "System.ComponentModel.EventBasedAsync >= 4.0.10-*",
      "System.Globalization >= 4.0.0-*",
      "System.Diagnostics.Debug >= 4.0.10-*",
      "System.Collections.NonGeneric >= 4.0.0-*",
      "System.Security.Claims >= 4.0.0-*",
      "System.Security.SecureString >= 4.0.0-*",
      "Microsoft.Win32.Primitives >= 4.0.0-*",
      "System.Threading.ThreadPool >= 4.0.10-*",
      "System.Threading.Overlapped >= 4.0.0-*",
      "System.Security.Principal.Windows >= 4.0.0-*",
      "System.Net.Primitives >= 4.0.10-*"
    ],
    "DNXCore,Version=v5.0": []
  }
}<|MERGE_RESOLUTION|>--- conflicted
+++ resolved
@@ -320,12 +320,8 @@
           "lib/dotnet/System.Security.Claims.dll": {}
         }
       },
-<<<<<<< HEAD
-      "System.Security.Cryptography.Primitives/4.0.0-beta-23302": {
-=======
       "System.Security.Cryptography.Primitives/4.0.0-beta-23311": {
         "type": "package",
->>>>>>> bac4d00f
         "dependencies": {
           "System.Diagnostics.Debug": "4.0.0",
           "System.Globalization": "4.0.0",
@@ -354,12 +350,8 @@
           "lib/dotnet/System.Security.Principal.dll": {}
         }
       },
-<<<<<<< HEAD
-      "System.Security.Principal.Windows/4.0.0-beta-23302": {
-=======
       "System.Security.Principal.Windows/4.0.0-beta-23311": {
         "type": "package",
->>>>>>> bac4d00f
         "dependencies": {
           "System.Collections": "4.0.0",
           "System.Diagnostics.Debug": "4.0.10",
@@ -381,22 +373,14 @@
           "lib/DNXCore50/System.Security.Principal.Windows.dll": {}
         }
       },
-<<<<<<< HEAD
-      "System.Security.SecureString/4.0.0-beta-23302": {
-=======
       "System.Security.SecureString/4.0.0-beta-23311": {
         "type": "package",
->>>>>>> bac4d00f
         "dependencies": {
           "System.Resources.ResourceManager": "4.0.0",
           "System.Runtime": "4.0.20",
           "System.Runtime.Handles": "4.0.0",
-<<<<<<< HEAD
-          "System.Security.Cryptography.Primitives": "4.0.0-beta-23302",
-=======
           "System.Runtime.InteropServices": "4.0.20",
           "System.Security.Cryptography.Primitives": "4.0.0-beta-23311",
->>>>>>> bac4d00f
           "System.Threading": "4.0.10"
         },
         "compile": {
@@ -463,12 +447,8 @@
           "ref/dotnet/System.Threading.Tasks.dll": {}
         }
       },
-<<<<<<< HEAD
-      "System.Threading.ThreadPool/4.0.10-beta-23302": {
-=======
       "System.Threading.ThreadPool/4.0.10-beta-23311": {
         "type": "package",
->>>>>>> bac4d00f
         "dependencies": {
           "System.Runtime": "4.0.0",
           "System.Runtime.InteropServices": "4.0.0"
@@ -1264,21 +1244,11 @@
         "System.Security.Claims.nuspec"
       ]
     },
-<<<<<<< HEAD
-    "System.Security.Cryptography.Primitives/4.0.0-beta-23302": {
-      "serviceable": true,
-      "sha512": "CZewSchJRNxBPQMPpYPyHGvDpaBwKwTcVWYK0Nvw5IGCInJBViOeuthc1cWJCfC0jGuXbOL5FiG0+dxqRegjMw==",
-      "files": [
-        "System.Security.Cryptography.Primitives.4.0.0-beta-23302.nupkg",
-        "System.Security.Cryptography.Primitives.4.0.0-beta-23302.nupkg.sha512",
-        "System.Security.Cryptography.Primitives.nuspec",
-=======
     "System.Security.Cryptography.Primitives/4.0.0-beta-23311": {
       "type": "package",
       "serviceable": true,
       "sha512": "znDa+79gOts4Kgfvy/JmZ6m5xLE4q7CJSCxkPFl3t+BJE7IXwwkUQ489oc7E02YrIm1EpnYTcyUnnI0EqmgGXQ==",
       "files": [
->>>>>>> bac4d00f
         "lib/DNXCore50/System.Security.Cryptography.Primitives.dll",
         "lib/MonoAndroid10/_._",
         "lib/MonoTouch10/_._",
@@ -1329,28 +1299,6 @@
         "System.Security.Principal.nuspec"
       ]
     },
-<<<<<<< HEAD
-    "System.Security.Principal.Windows/4.0.0-beta-23302": {
-      "serviceable": true,
-      "sha512": "ctf+QjguZj/M6gqCacRZtvpKYt68aVcG5DAuDA+MovKl3Zv/cdKv5of5PPdqJvsbZZy/ZxEI5kUSYgovdS+OXw==",
-      "files": [
-        "System.Security.Principal.Windows.4.0.0-beta-23302.nupkg",
-        "System.Security.Principal.Windows.4.0.0-beta-23302.nupkg.sha512",
-        "System.Security.Principal.Windows.nuspec",
-        "lib/DNXCore50/System.Security.Principal.Windows.dll",
-        "lib/net46/System.Security.Principal.Windows.dll",
-        "ref/dotnet/System.Security.Principal.Windows.dll",
-        "ref/net46/System.Security.Principal.Windows.dll"
-      ]
-    },
-    "System.Security.SecureString/4.0.0-beta-23302": {
-      "serviceable": true,
-      "sha512": "vTCr2xZaLp3uhwROLeRX1DVbIjQTtopp2Ibe/w5Hfud/8AVnxGZe+LfE6oanpjkYxct7+HC12D8Wg12sYyDycA==",
-      "files": [
-        "System.Security.SecureString.4.0.0-beta-23302.nupkg",
-        "System.Security.SecureString.4.0.0-beta-23302.nupkg.sha512",
-        "System.Security.SecureString.nuspec",
-=======
     "System.Security.Principal.Windows/4.0.0-beta-23311": {
       "type": "package",
       "serviceable": true,
@@ -1386,7 +1334,6 @@
         "it/System.Security.SecureString.xml",
         "ja/System.Security.SecureString.xml",
         "ko/System.Security.SecureString.xml",
->>>>>>> bac4d00f
         "lib/DNXCore50/System.Security.SecureString.dll",
         "lib/MonoAndroid10/_._",
         "lib/MonoTouch10/_._",
@@ -1595,21 +1542,11 @@
         "System.Threading.Tasks.nuspec"
       ]
     },
-<<<<<<< HEAD
-    "System.Threading.ThreadPool/4.0.10-beta-23302": {
-      "serviceable": true,
-      "sha512": "dwwA7ce4yVXenjpJU20JyNn3zrXsWWkbw9UMNK49C09D7tmrYLSxzWSzY7/4034okFcOjQmtP5g36ZRZANZL9A==",
-      "files": [
-        "System.Threading.ThreadPool.4.0.10-beta-23302.nupkg",
-        "System.Threading.ThreadPool.4.0.10-beta-23302.nupkg.sha512",
-        "System.Threading.ThreadPool.nuspec",
-=======
     "System.Threading.ThreadPool/4.0.10-beta-23311": {
       "type": "package",
       "serviceable": true,
       "sha512": "KF1vm7tZIPslDE262oI6FXlKlXOoz5K4HMR1V6DlZIstkL6CyLISv8c6vhdj3R0k2vmmVKcp2GyF4sOWbD0Y2A==",
       "files": [
->>>>>>> bac4d00f
         "lib/DNXCore50/System.Threading.ThreadPool.dll",
         "lib/MonoAndroid10/_._",
         "lib/MonoTouch10/_._",
