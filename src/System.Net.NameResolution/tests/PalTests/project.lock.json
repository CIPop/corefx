{
  "locked": true,
  "version": 1,
  "targets": {
    "DNXCore,Version=v5.0": {
      "Microsoft.Win32.Primitives/4.0.0": {
        "type": "package",
        "dependencies": {
          "System.Runtime": "4.0.20",
          "System.Runtime.InteropServices": "4.0.20"
        },
        "compile": {
          "ref/dotnet/Microsoft.Win32.Primitives.dll": {}
        },
        "runtime": {
          "lib/dotnet/Microsoft.Win32.Primitives.dll": {}
        }
      },
      "System.Collections/4.0.10": {
        "type": "package",
        "dependencies": {
          "System.Runtime": "4.0.20"
        },
        "compile": {
          "ref/dotnet/System.Collections.dll": {}
        },
        "runtime": {
          "lib/DNXCore50/System.Collections.dll": {}
        }
      },
      "System.Collections.Concurrent/4.0.0": {
        "type": "package",
        "dependencies": {
          "System.Runtime": "4.0.0",
          "System.Threading.Tasks": "4.0.0"
        },
        "compile": {
          "ref/dotnet/System.Collections.Concurrent.dll": {}
        }
      },
      "System.Collections.NonGeneric/4.0.0": {
        "type": "package",
        "dependencies": {
          "System.Diagnostics.Debug": "4.0.10",
          "System.Globalization": "4.0.10",
          "System.Resources.ResourceManager": "4.0.0",
          "System.Runtime": "4.0.20",
          "System.Runtime.Extensions": "4.0.10",
          "System.Threading": "4.0.10"
        },
        "compile": {
          "ref/dotnet/System.Collections.NonGeneric.dll": {}
        },
        "runtime": {
          "lib/dotnet/System.Collections.NonGeneric.dll": {}
        }
      },
      "System.ComponentModel.EventBasedAsync/4.0.10": {
        "type": "package",
        "dependencies": {
          "System.Resources.ResourceManager": "4.0.0",
          "System.Runtime": "4.0.20",
          "System.Threading": "4.0.10",
          "System.Threading.Tasks": "4.0.10"
        },
        "compile": {
          "ref/dotnet/System.ComponentModel.EventBasedAsync.dll": {}
        },
        "runtime": {
          "lib/dotnet/System.ComponentModel.EventBasedAsync.dll": {}
        }
      },
<<<<<<< HEAD
      "System.Console/4.0.0-beta-23302": {
=======
      "System.Console/4.0.0-beta-23311": {
        "type": "package",
>>>>>>> bac4d00f
        "dependencies": {
          "System.IO": "4.0.0",
          "System.Runtime": "4.0.0"
        },
        "compile": {
          "ref/dotnet/System.Console.dll": {}
        }
      },
      "System.Diagnostics.Contracts/4.0.0": {
        "type": "package",
        "dependencies": {
          "System.Runtime": "4.0.0"
        },
        "compile": {
          "ref/dotnet/System.Diagnostics.Contracts.dll": {}
        },
        "runtime": {
          "lib/DNXCore50/System.Diagnostics.Contracts.dll": {}
        }
      },
      "System.Diagnostics.Debug/4.0.10": {
        "type": "package",
        "dependencies": {
          "System.Runtime": "4.0.0"
        },
        "compile": {
          "ref/dotnet/System.Diagnostics.Debug.dll": {}
        },
        "runtime": {
          "lib/DNXCore50/System.Diagnostics.Debug.dll": {}
        }
      },
      "System.Diagnostics.Tracing/4.0.20": {
        "type": "package",
        "dependencies": {
          "System.Runtime": "4.0.0"
        },
        "compile": {
          "ref/dotnet/System.Diagnostics.Tracing.dll": {}
        },
        "runtime": {
          "lib/DNXCore50/System.Diagnostics.Tracing.dll": {}
        }
      },
      "System.Globalization/4.0.10": {
        "type": "package",
        "dependencies": {
          "System.Runtime": "4.0.0"
        },
        "compile": {
          "ref/dotnet/System.Globalization.dll": {}
        },
        "runtime": {
          "lib/DNXCore50/System.Globalization.dll": {}
        }
      },
      "System.IO/4.0.10": {
        "type": "package",
        "dependencies": {
          "System.Runtime": "4.0.20",
          "System.Text.Encoding": "4.0.0",
          "System.Threading.Tasks": "4.0.0"
        },
        "compile": {
          "ref/dotnet/System.IO.dll": {}
        },
        "runtime": {
          "lib/DNXCore50/System.IO.dll": {}
        }
      },
      "System.IO.FileSystem/4.0.0": {
        "type": "package",
        "dependencies": {
          "System.Collections": "4.0.10",
          "System.IO": "4.0.10",
          "System.IO.FileSystem.Primitives": "4.0.0",
          "System.Resources.ResourceManager": "4.0.0",
          "System.Runtime": "4.0.20",
          "System.Runtime.Extensions": "4.0.10",
          "System.Runtime.Handles": "4.0.0",
          "System.Runtime.InteropServices": "4.0.20",
          "System.Text.Encoding": "4.0.10",
          "System.Text.Encoding.Extensions": "4.0.10",
          "System.Threading": "4.0.10",
          "System.Threading.Overlapped": "4.0.0",
          "System.Threading.Tasks": "4.0.10"
        },
        "compile": {
          "ref/dotnet/System.IO.FileSystem.dll": {}
        },
        "runtime": {
          "lib/DNXCore50/System.IO.FileSystem.dll": {}
        }
      },
      "System.IO.FileSystem.Primitives/4.0.0": {
        "type": "package",
        "dependencies": {
          "System.Runtime": "4.0.20"
        },
        "compile": {
          "ref/dotnet/System.IO.FileSystem.Primitives.dll": {}
        },
        "runtime": {
          "lib/dotnet/System.IO.FileSystem.Primitives.dll": {}
        }
      },
      "System.Linq/4.0.0": {
        "type": "package",
        "dependencies": {
          "System.Collections": "4.0.10",
          "System.Diagnostics.Debug": "4.0.10",
          "System.Resources.ResourceManager": "4.0.0",
          "System.Runtime": "4.0.20",
          "System.Runtime.Extensions": "4.0.10"
        },
        "compile": {
          "ref/dotnet/System.Linq.dll": {}
        },
        "runtime": {
          "lib/dotnet/System.Linq.dll": {}
        }
      },
      "System.Net.Primitives/4.0.10": {
        "type": "package",
        "dependencies": {
          "System.Private.Networking": "4.0.0"
        },
        "compile": {
          "ref/dotnet/System.Net.Primitives.dll": {}
        },
        "runtime": {
          "lib/DNXCore50/System.Net.Primitives.dll": {}
        }
      },
      "System.Private.Networking/4.0.0": {
        "type": "package",
        "dependencies": {
          "Microsoft.Win32.Primitives": "4.0.0",
          "System.Collections": "4.0.10",
          "System.Collections.Concurrent": "4.0.0",
          "System.Collections.NonGeneric": "4.0.0",
          "System.ComponentModel.EventBasedAsync": "4.0.10",
          "System.Diagnostics.Debug": "4.0.10",
          "System.Diagnostics.Tracing": "4.0.20",
          "System.Globalization": "4.0.10",
          "System.IO": "4.0.10",
          "System.IO.FileSystem": "4.0.0",
          "System.IO.FileSystem.Primitives": "4.0.0",
          "System.Resources.ResourceManager": "4.0.0",
          "System.Runtime": "4.0.20",
          "System.Runtime.Extensions": "4.0.10",
          "System.Runtime.Handles": "4.0.0",
          "System.Runtime.InteropServices": "4.0.20",
          "System.Threading": "4.0.10",
          "System.Threading.Overlapped": "4.0.0",
          "System.Threading.Tasks": "4.0.10"
        },
        "compile": {
          "ref/dnxcore50/_._": {}
        },
        "runtime": {
          "lib/DNXCore50/System.Private.Networking.dll": {}
        }
      },
      "System.Private.Uri/4.0.0": {
        "type": "package",
        "compile": {
          "ref/dnxcore50/_._": {}
        },
        "runtime": {
          "lib/DNXCore50/System.Private.Uri.dll": {}
        }
      },
      "System.Reflection/4.0.10": {
        "type": "package",
        "dependencies": {
          "System.IO": "4.0.0",
          "System.Reflection.Primitives": "4.0.0",
          "System.Runtime": "4.0.20"
        },
        "compile": {
          "ref/dotnet/System.Reflection.dll": {}
        },
        "runtime": {
          "lib/DNXCore50/System.Reflection.dll": {}
        }
      },
      "System.Reflection.Primitives/4.0.0": {
        "type": "package",
        "dependencies": {
          "System.Runtime": "4.0.0"
        },
        "compile": {
          "ref/dotnet/System.Reflection.Primitives.dll": {}
        },
        "runtime": {
          "lib/DNXCore50/System.Reflection.Primitives.dll": {}
        }
      },
      "System.Resources.ResourceManager/4.0.0": {
        "type": "package",
        "dependencies": {
          "System.Globalization": "4.0.0",
          "System.Reflection": "4.0.0",
          "System.Runtime": "4.0.0"
        },
        "compile": {
          "ref/dotnet/System.Resources.ResourceManager.dll": {}
        },
        "runtime": {
          "lib/DNXCore50/System.Resources.ResourceManager.dll": {}
        }
      },
      "System.Runtime/4.0.20": {
        "type": "package",
        "dependencies": {
          "System.Private.Uri": "4.0.0"
        },
        "compile": {
          "ref/dotnet/System.Runtime.dll": {}
        },
        "runtime": {
          "lib/DNXCore50/System.Runtime.dll": {}
        }
      },
      "System.Runtime.Extensions/4.0.10": {
        "type": "package",
        "dependencies": {
          "System.Runtime": "4.0.20"
        },
        "compile": {
          "ref/dotnet/System.Runtime.Extensions.dll": {}
        },
        "runtime": {
          "lib/DNXCore50/System.Runtime.Extensions.dll": {}
        }
      },
      "System.Runtime.Handles/4.0.0": {
        "type": "package",
        "dependencies": {
          "System.Runtime": "4.0.0"
        },
        "compile": {
          "ref/dotnet/System.Runtime.Handles.dll": {}
        },
        "runtime": {
          "lib/DNXCore50/System.Runtime.Handles.dll": {}
        }
      },
      "System.Runtime.InteropServices/4.0.20": {
        "type": "package",
        "dependencies": {
          "System.Reflection": "4.0.0",
          "System.Reflection.Primitives": "4.0.0",
          "System.Runtime": "4.0.0",
          "System.Runtime.Handles": "4.0.0"
        },
        "compile": {
          "ref/dotnet/System.Runtime.InteropServices.dll": {}
        },
        "runtime": {
          "lib/DNXCore50/System.Runtime.InteropServices.dll": {}
        }
      },
      "System.Runtime.InteropServices.RuntimeInformation/4.0.0-beta-23213": {
        "type": "package",
        "dependencies": {
          "System.Resources.ResourceManager": "4.0.0",
          "System.Runtime": "4.0.20"
        },
        "compile": {
          "ref/dotnet/System.Runtime.InteropServices.RuntimeInformation.dll": {}
        },
        "runtime": {
          "lib/dotnet/System.Runtime.InteropServices.RuntimeInformation.dll": {}
        }
      },
      "System.Security.Claims/4.0.0": {
        "type": "package",
        "dependencies": {
          "System.Collections": "4.0.0",
          "System.Diagnostics.Debug": "4.0.0",
          "System.Globalization": "4.0.0",
          "System.IO": "4.0.0",
          "System.Resources.ResourceManager": "4.0.0",
          "System.Runtime": "4.0.20",
          "System.Runtime.Extensions": "4.0.0",
          "System.Security.Principal": "4.0.0"
        },
        "compile": {
          "ref/dotnet/System.Security.Claims.dll": {}
        },
        "runtime": {
          "lib/dotnet/System.Security.Claims.dll": {}
        }
      },
<<<<<<< HEAD
      "System.Security.Cryptography.Primitives/4.0.0-beta-23302": {
=======
      "System.Security.Cryptography.Primitives/4.0.0-beta-23311": {
        "type": "package",
>>>>>>> bac4d00f
        "dependencies": {
          "System.Diagnostics.Debug": "4.0.0",
          "System.Globalization": "4.0.0",
          "System.IO": "4.0.10",
          "System.Resources.ResourceManager": "4.0.0",
          "System.Runtime": "4.0.20",
          "System.Threading": "4.0.0",
          "System.Threading.Tasks": "4.0.0"
        },
        "compile": {
          "ref/dotnet/System.Security.Cryptography.Primitives.dll": {}
        },
        "runtime": {
          "lib/DNXCore50/System.Security.Cryptography.Primitives.dll": {}
        }
      },
      "System.Security.Principal/4.0.0": {
        "type": "package",
        "dependencies": {
          "System.Runtime": "4.0.0"
        },
        "compile": {
          "ref/dotnet/System.Security.Principal.dll": {}
        },
        "runtime": {
          "lib/dotnet/System.Security.Principal.dll": {}
        }
      },
<<<<<<< HEAD
      "System.Security.SecureString/4.0.0-beta-23302": {
=======
      "System.Security.SecureString/4.0.0-beta-23311": {
        "type": "package",
>>>>>>> bac4d00f
        "dependencies": {
          "System.Resources.ResourceManager": "4.0.0",
          "System.Runtime": "4.0.20",
          "System.Runtime.Handles": "4.0.0",
<<<<<<< HEAD
          "System.Security.Cryptography.Primitives": "4.0.0-beta-23302",
=======
          "System.Runtime.InteropServices": "4.0.20",
          "System.Security.Cryptography.Primitives": "4.0.0-beta-23311",
>>>>>>> bac4d00f
          "System.Threading": "4.0.10"
        },
        "compile": {
          "ref/dotnet/System.Security.SecureString.dll": {}
        },
        "runtime": {
          "lib/DNXCore50/System.Security.SecureString.dll": {}
        }
      },
      "System.Text.Encoding/4.0.10": {
        "type": "package",
        "dependencies": {
          "System.Runtime": "4.0.0"
        },
        "compile": {
          "ref/dotnet/System.Text.Encoding.dll": {}
        },
        "runtime": {
          "lib/DNXCore50/System.Text.Encoding.dll": {}
        }
      },
      "System.Text.Encoding.Extensions/4.0.10": {
        "type": "package",
        "dependencies": {
          "System.Runtime": "4.0.0",
          "System.Text.Encoding": "4.0.10"
        },
        "compile": {
          "ref/dotnet/System.Text.Encoding.Extensions.dll": {}
        },
        "runtime": {
          "lib/DNXCore50/System.Text.Encoding.Extensions.dll": {}
        }
      },
      "System.Threading/4.0.10": {
        "type": "package",
        "dependencies": {
          "System.Runtime": "4.0.0",
          "System.Threading.Tasks": "4.0.0"
        },
        "compile": {
          "ref/dotnet/System.Threading.dll": {}
        },
        "runtime": {
          "lib/DNXCore50/System.Threading.dll": {}
        }
      },
      "System.Threading.Overlapped/4.0.0": {
        "type": "package",
        "dependencies": {
          "System.Runtime": "4.0.0",
          "System.Runtime.Handles": "4.0.0"
        },
        "compile": {
          "ref/dotnet/System.Threading.Overlapped.dll": {}
        },
        "runtime": {
          "lib/DNXCore50/System.Threading.Overlapped.dll": {}
        }
      },
      "System.Threading.Tasks/4.0.0": {
        "type": "package",
        "dependencies": {
          "System.Runtime": "4.0.0"
        },
        "compile": {
          "ref/dotnet/System.Threading.Tasks.dll": {}
        }
      },
      "xunit/2.1.0-beta3-build3029": {
        "type": "package",
        "dependencies": {
          "xunit.assert": "[2.1.0-beta3-build3029]",
          "xunit.core": "[2.1.0-beta3-build3029]"
        }
      },
      "xunit.abstractions/2.0.0": {
        "type": "package",
        "compile": {
          "lib/portable-net45+win+wpa81+wp80+monotouch+monoandroid+Xamarin.iOS/xunit.abstractions.dll": {}
        },
        "runtime": {
          "lib/portable-net45+win+wpa81+wp80+monotouch+monoandroid+Xamarin.iOS/xunit.abstractions.dll": {}
        }
      },
      "xunit.assert/2.1.0-beta3-build3029": {
        "type": "package",
        "compile": {
          "lib/portable-net45+dnxcore50+win+wpa81+wp80+monotouch+monoandroid+Xamarin.iOS/xunit.assert.dll": {}
        },
        "runtime": {
          "lib/portable-net45+dnxcore50+win+wpa81+wp80+monotouch+monoandroid+Xamarin.iOS/xunit.assert.dll": {}
        }
      },
      "xunit.core/2.1.0-beta3-build3029": {
        "type": "package",
        "dependencies": {
          "xunit.extensibility.core": "[2.1.0-beta3-build3029]",
          "xunit.extensibility.execution": "[2.1.0-beta3-build3029]"
        }
      },
      "xunit.extensibility.core/2.1.0-beta3-build3029": {
        "type": "package",
        "dependencies": {
          "xunit.abstractions": "[2.0.0]"
        },
        "compile": {
          "lib/portable-net45+dnxcore50+win+wpa81+wp80+monotouch+monoandroid+Xamarin.iOS/xunit.core.dll": {}
        },
        "runtime": {
          "lib/portable-net45+dnxcore50+win+wpa81+wp80+monotouch+monoandroid+Xamarin.iOS/xunit.core.dll": {},
          "lib/portable-net45+dnxcore50+win+wpa81+wp80+monotouch+monoandroid+Xamarin.iOS/xunit.runner.tdnet.dll": {},
          "lib/portable-net45+dnxcore50+win+wpa81+wp80+monotouch+monoandroid+Xamarin.iOS/xunit.runner.utility.desktop.dll": {}
        }
      },
      "xunit.extensibility.execution/2.1.0-beta3-build3029": {
        "type": "package",
        "dependencies": {
          "xunit.extensibility.core": "[2.1.0-beta3-build3029]"
        },
        "compile": {
          "lib/dnxcore50/xunit.execution.dnx.dll": {}
        },
        "runtime": {
          "lib/dnxcore50/xunit.execution.dnx.dll": {}
        }
      },
<<<<<<< HEAD
      "xunit.netcore.extensions/1.0.0-prerelease-00083": {
=======
      "xunit.netcore.extensions/1.0.0-prerelease-00085": {
        "type": "package",
>>>>>>> bac4d00f
        "dependencies": {
          "System.Diagnostics.Debug": "4.0.10",
          "System.IO": "4.0.10",
          "System.Linq": "4.0.0",
          "System.Reflection": "4.0.10",
          "System.Reflection.Primitives": "4.0.0",
          "System.Runtime": "4.0.20",
          "System.Runtime.Extensions": "4.0.10",
          "System.Runtime.Handles": "4.0.0",
          "System.Runtime.InteropServices": "4.0.20",
          "System.Runtime.InteropServices.RuntimeInformation": "4.0.0-beta-23213",
          "System.Text.Encoding": "4.0.10",
          "System.Threading": "4.0.10",
          "System.Threading.Tasks": "4.0.10",
          "xunit": "2.1.0-beta3-build3029"
        },
        "compile": {
          "lib/dotnet/Xunit.NetCore.Extensions.dll": {}
        },
        "runtime": {
          "lib/dotnet/Xunit.NetCore.Extensions.dll": {}
        }
      }
    }
  },
  "libraries": {
    "Microsoft.Win32.Primitives/4.0.0": {
      "type": "package",
      "serviceable": true,
      "sha512": "CypEz9/lLOup8CEhiAmvr7aLs1zKPYyEU1sxQeEr6G0Ci8/F0Y6pYR1zzkROjM8j8Mq0typmbu676oYyvErQvg==",
      "files": [
        "lib/dotnet/Microsoft.Win32.Primitives.dll",
        "lib/MonoAndroid10/_._",
        "lib/MonoTouch10/_._",
        "lib/net46/Microsoft.Win32.Primitives.dll",
        "lib/xamarinios10/_._",
        "lib/xamarinmac20/_._",
        "Microsoft.Win32.Primitives.4.0.0.nupkg",
        "Microsoft.Win32.Primitives.4.0.0.nupkg.sha512",
        "Microsoft.Win32.Primitives.nuspec",
        "ref/dotnet/de/Microsoft.Win32.Primitives.xml",
        "ref/dotnet/es/Microsoft.Win32.Primitives.xml",
        "ref/dotnet/fr/Microsoft.Win32.Primitives.xml",
        "ref/dotnet/it/Microsoft.Win32.Primitives.xml",
        "ref/dotnet/ja/Microsoft.Win32.Primitives.xml",
        "ref/dotnet/ko/Microsoft.Win32.Primitives.xml",
        "ref/dotnet/Microsoft.Win32.Primitives.dll",
        "ref/dotnet/Microsoft.Win32.Primitives.xml",
        "ref/dotnet/ru/Microsoft.Win32.Primitives.xml",
        "ref/dotnet/zh-hans/Microsoft.Win32.Primitives.xml",
        "ref/dotnet/zh-hant/Microsoft.Win32.Primitives.xml",
        "ref/MonoAndroid10/_._",
        "ref/MonoTouch10/_._",
        "ref/net46/Microsoft.Win32.Primitives.dll",
        "ref/xamarinios10/_._",
        "ref/xamarinmac20/_._"
      ]
    },
    "System.Collections/4.0.10": {
      "type": "package",
      "serviceable": true,
      "sha512": "ux6ilcZZjV/Gp7JEZpe+2V1eTueq6NuoGRM3eZCFuPM25hLVVgCRuea6STW8hvqreIOE59irJk5/ovpA5xQipw==",
      "files": [
        "lib/DNXCore50/System.Collections.dll",
        "lib/MonoAndroid10/_._",
        "lib/MonoTouch10/_._",
        "lib/net46/_._",
        "lib/netcore50/System.Collections.dll",
        "lib/xamarinios10/_._",
        "lib/xamarinmac20/_._",
        "ref/dotnet/de/System.Collections.xml",
        "ref/dotnet/es/System.Collections.xml",
        "ref/dotnet/fr/System.Collections.xml",
        "ref/dotnet/it/System.Collections.xml",
        "ref/dotnet/ja/System.Collections.xml",
        "ref/dotnet/ko/System.Collections.xml",
        "ref/dotnet/ru/System.Collections.xml",
        "ref/dotnet/System.Collections.dll",
        "ref/dotnet/System.Collections.xml",
        "ref/dotnet/zh-hans/System.Collections.xml",
        "ref/dotnet/zh-hant/System.Collections.xml",
        "ref/MonoAndroid10/_._",
        "ref/MonoTouch10/_._",
        "ref/net46/_._",
        "ref/xamarinios10/_._",
        "ref/xamarinmac20/_._",
        "runtimes/win8-aot/lib/netcore50/System.Collections.dll",
        "System.Collections.4.0.10.nupkg",
        "System.Collections.4.0.10.nupkg.sha512",
        "System.Collections.nuspec"
      ]
    },
    "System.Collections.Concurrent/4.0.0": {
      "type": "package",
      "sha512": "1f5SWoX7UlFkvUt7A8JoG5lXgZDw4cRAcKG8Eaxa+3Sq6e/UgVWl2YWew1evJv+p+edNNlIIorDfREKcoEDHGw==",
      "files": [
        "lib/MonoAndroid10/_._",
        "lib/MonoTouch10/_._",
        "lib/net45/_._",
        "lib/win8/_._",
        "lib/wpa81/_._",
        "lib/xamarinios10/_._",
        "lib/xamarinmac20/_._",
        "License.rtf",
        "ref/dotnet/de/System.Collections.Concurrent.xml",
        "ref/dotnet/es/System.Collections.Concurrent.xml",
        "ref/dotnet/fr/System.Collections.Concurrent.xml",
        "ref/dotnet/it/System.Collections.Concurrent.xml",
        "ref/dotnet/ja/System.Collections.Concurrent.xml",
        "ref/dotnet/ko/System.Collections.Concurrent.xml",
        "ref/dotnet/ru/System.Collections.Concurrent.xml",
        "ref/dotnet/System.Collections.Concurrent.dll",
        "ref/dotnet/System.Collections.Concurrent.xml",
        "ref/dotnet/zh-hans/System.Collections.Concurrent.xml",
        "ref/dotnet/zh-hant/System.Collections.Concurrent.xml",
        "ref/MonoAndroid10/_._",
        "ref/MonoTouch10/_._",
        "ref/net45/_._",
        "ref/netcore50/de/System.Collections.Concurrent.xml",
        "ref/netcore50/es/System.Collections.Concurrent.xml",
        "ref/netcore50/fr/System.Collections.Concurrent.xml",
        "ref/netcore50/it/System.Collections.Concurrent.xml",
        "ref/netcore50/ja/System.Collections.Concurrent.xml",
        "ref/netcore50/ko/System.Collections.Concurrent.xml",
        "ref/netcore50/ru/System.Collections.Concurrent.xml",
        "ref/netcore50/System.Collections.Concurrent.dll",
        "ref/netcore50/System.Collections.Concurrent.xml",
        "ref/netcore50/zh-hans/System.Collections.Concurrent.xml",
        "ref/netcore50/zh-hant/System.Collections.Concurrent.xml",
        "ref/win8/_._",
        "ref/wpa81/_._",
        "ref/xamarinios10/_._",
        "ref/xamarinmac20/_._",
        "System.Collections.Concurrent.4.0.0.nupkg",
        "System.Collections.Concurrent.4.0.0.nupkg.sha512",
        "System.Collections.Concurrent.nuspec"
      ]
    },
    "System.Collections.NonGeneric/4.0.0": {
      "type": "package",
      "serviceable": true,
      "sha512": "rVgwrFBMkmp8LI6GhAYd6Bx+2uLIXjRfNg6Ie+ASfX8ESuh9e2HNxFy2yh1MPIXZq3OAYa+0mmULVwpnEC6UDA==",
      "files": [
        "lib/dotnet/System.Collections.NonGeneric.dll",
        "lib/MonoAndroid10/_._",
        "lib/MonoTouch10/_._",
        "lib/net46/System.Collections.NonGeneric.dll",
        "lib/xamarinios10/_._",
        "lib/xamarinmac20/_._",
        "ref/dotnet/de/System.Collections.NonGeneric.xml",
        "ref/dotnet/es/System.Collections.NonGeneric.xml",
        "ref/dotnet/fr/System.Collections.NonGeneric.xml",
        "ref/dotnet/it/System.Collections.NonGeneric.xml",
        "ref/dotnet/ja/System.Collections.NonGeneric.xml",
        "ref/dotnet/ko/System.Collections.NonGeneric.xml",
        "ref/dotnet/ru/System.Collections.NonGeneric.xml",
        "ref/dotnet/System.Collections.NonGeneric.dll",
        "ref/dotnet/System.Collections.NonGeneric.xml",
        "ref/dotnet/zh-hans/System.Collections.NonGeneric.xml",
        "ref/dotnet/zh-hant/System.Collections.NonGeneric.xml",
        "ref/MonoAndroid10/_._",
        "ref/MonoTouch10/_._",
        "ref/net46/System.Collections.NonGeneric.dll",
        "ref/xamarinios10/_._",
        "ref/xamarinmac20/_._",
        "System.Collections.NonGeneric.4.0.0.nupkg",
        "System.Collections.NonGeneric.4.0.0.nupkg.sha512",
        "System.Collections.NonGeneric.nuspec"
      ]
    },
    "System.ComponentModel.EventBasedAsync/4.0.10": {
      "type": "package",
      "serviceable": true,
      "sha512": "d6kXcHUgP0jSPXEQ6hXJYCO6CzfoCi7t9vR3BfjSQLrj4HzpuATpx1gkN7itmTW1O+wjuw6rai4378Nj6N70yw==",
      "files": [
        "lib/dotnet/System.ComponentModel.EventBasedAsync.dll",
        "lib/MonoAndroid10/_._",
        "lib/MonoTouch10/_._",
        "lib/net46/_._",
        "lib/xamarinios10/_._",
        "lib/xamarinmac20/_._",
        "ref/dotnet/de/System.ComponentModel.EventBasedAsync.xml",
        "ref/dotnet/es/System.ComponentModel.EventBasedAsync.xml",
        "ref/dotnet/fr/System.ComponentModel.EventBasedAsync.xml",
        "ref/dotnet/it/System.ComponentModel.EventBasedAsync.xml",
        "ref/dotnet/ja/System.ComponentModel.EventBasedAsync.xml",
        "ref/dotnet/ko/System.ComponentModel.EventBasedAsync.xml",
        "ref/dotnet/ru/System.ComponentModel.EventBasedAsync.xml",
        "ref/dotnet/System.ComponentModel.EventBasedAsync.dll",
        "ref/dotnet/System.ComponentModel.EventBasedAsync.xml",
        "ref/dotnet/zh-hans/System.ComponentModel.EventBasedAsync.xml",
        "ref/dotnet/zh-hant/System.ComponentModel.EventBasedAsync.xml",
        "ref/MonoAndroid10/_._",
        "ref/MonoTouch10/_._",
        "ref/net46/_._",
        "ref/xamarinios10/_._",
        "ref/xamarinmac20/_._",
        "System.ComponentModel.EventBasedAsync.4.0.10.nupkg",
        "System.ComponentModel.EventBasedAsync.4.0.10.nupkg.sha512",
        "System.ComponentModel.EventBasedAsync.nuspec"
      ]
    },
<<<<<<< HEAD
    "System.Console/4.0.0-beta-23302": {
      "serviceable": true,
      "sha512": "rpWEkJWW29TjVZdDz5zr8VnBv4IN9BQHmP4Ky9tEbvkdhkJRb0ZO59acXMpVD1tSM2VhGlLnq0kpdjOLNmejNA==",
      "files": [
        "System.Console.4.0.0-beta-23302.nupkg",
        "System.Console.4.0.0-beta-23302.nupkg.sha512",
        "System.Console.nuspec",
        "lib/DNXCore50/System.Console.dll",
=======
    "System.Console/4.0.0-beta-23311": {
      "type": "package",
      "serviceable": true,
      "sha512": "aCYId/+628/CuOEBKx7sGxQ9fpqvLDqkOMuc0rqWRUCAIgNLtLd5htaQo58aXjzrP8D4/X35xVC+PQoHHis4Mg==",
      "files": [
>>>>>>> bac4d00f
        "lib/MonoAndroid10/_._",
        "lib/MonoTouch10/_._",
        "lib/net46/System.Console.dll",
        "lib/xamarinios10/_._",
        "lib/xamarinmac20/_._",
        "ref/dotnet/System.Console.dll",
        "ref/MonoAndroid10/_._",
        "ref/MonoTouch10/_._",
        "ref/net46/System.Console.dll",
        "ref/xamarinios10/_._",
        "ref/xamarinmac20/_._",
        "runtime.json",
        "System.Console.4.0.0-beta-23311.nupkg",
        "System.Console.4.0.0-beta-23311.nupkg.sha512",
        "System.Console.nuspec"
      ]
    },
    "System.Diagnostics.Contracts/4.0.0": {
      "type": "package",
      "sha512": "lMc7HNmyIsu0pKTdA4wf+FMq5jvouUd+oUpV4BdtyqoV0Pkbg9u/7lTKFGqpjZRQosWHq1+B32Lch2wf4AmloA==",
      "files": [
        "lib/DNXCore50/System.Diagnostics.Contracts.dll",
        "lib/net45/_._",
        "lib/netcore50/System.Diagnostics.Contracts.dll",
        "lib/win8/_._",
        "lib/wp80/_._",
        "lib/wpa81/_._",
        "ref/dotnet/de/System.Diagnostics.Contracts.xml",
        "ref/dotnet/es/System.Diagnostics.Contracts.xml",
        "ref/dotnet/fr/System.Diagnostics.Contracts.xml",
        "ref/dotnet/it/System.Diagnostics.Contracts.xml",
        "ref/dotnet/ja/System.Diagnostics.Contracts.xml",
        "ref/dotnet/ko/System.Diagnostics.Contracts.xml",
        "ref/dotnet/ru/System.Diagnostics.Contracts.xml",
        "ref/dotnet/System.Diagnostics.Contracts.dll",
        "ref/dotnet/System.Diagnostics.Contracts.xml",
        "ref/dotnet/zh-hans/System.Diagnostics.Contracts.xml",
        "ref/dotnet/zh-hant/System.Diagnostics.Contracts.xml",
        "ref/net45/_._",
        "ref/netcore50/System.Diagnostics.Contracts.dll",
        "ref/netcore50/System.Diagnostics.Contracts.xml",
        "ref/win8/_._",
        "ref/wp80/_._",
        "ref/wpa81/_._",
        "runtimes/win8-aot/lib/netcore50/System.Diagnostics.Contracts.dll",
        "System.Diagnostics.Contracts.4.0.0.nupkg",
        "System.Diagnostics.Contracts.4.0.0.nupkg.sha512",
        "System.Diagnostics.Contracts.nuspec"
      ]
    },
    "System.Diagnostics.Debug/4.0.10": {
      "type": "package",
      "serviceable": true,
      "sha512": "pi2KthuvI2LWV2c2V+fwReDsDiKpNl040h6DcwFOb59SafsPT/V1fCy0z66OKwysurJkBMmp5j5CBe3Um+ub0g==",
      "files": [
        "lib/DNXCore50/System.Diagnostics.Debug.dll",
        "lib/MonoAndroid10/_._",
        "lib/MonoTouch10/_._",
        "lib/net46/_._",
        "lib/netcore50/System.Diagnostics.Debug.dll",
        "lib/xamarinios10/_._",
        "lib/xamarinmac20/_._",
        "ref/dotnet/de/System.Diagnostics.Debug.xml",
        "ref/dotnet/es/System.Diagnostics.Debug.xml",
        "ref/dotnet/fr/System.Diagnostics.Debug.xml",
        "ref/dotnet/it/System.Diagnostics.Debug.xml",
        "ref/dotnet/ja/System.Diagnostics.Debug.xml",
        "ref/dotnet/ko/System.Diagnostics.Debug.xml",
        "ref/dotnet/ru/System.Diagnostics.Debug.xml",
        "ref/dotnet/System.Diagnostics.Debug.dll",
        "ref/dotnet/System.Diagnostics.Debug.xml",
        "ref/dotnet/zh-hans/System.Diagnostics.Debug.xml",
        "ref/dotnet/zh-hant/System.Diagnostics.Debug.xml",
        "ref/MonoAndroid10/_._",
        "ref/MonoTouch10/_._",
        "ref/net46/_._",
        "ref/xamarinios10/_._",
        "ref/xamarinmac20/_._",
        "runtimes/win8-aot/lib/netcore50/System.Diagnostics.Debug.dll",
        "System.Diagnostics.Debug.4.0.10.nupkg",
        "System.Diagnostics.Debug.4.0.10.nupkg.sha512",
        "System.Diagnostics.Debug.nuspec"
      ]
    },
    "System.Diagnostics.Tracing/4.0.20": {
      "type": "package",
      "serviceable": true,
      "sha512": "gn/wexGHc35Fv++5L1gYHMY5g25COfiZ0PGrL+3PfwzoJd4X2LbTAm/U8d385SI6BKQBI/z4dQfvneS9J27+Tw==",
      "files": [
        "lib/DNXCore50/System.Diagnostics.Tracing.dll",
        "lib/MonoAndroid10/_._",
        "lib/MonoTouch10/_._",
        "lib/net46/_._",
        "lib/netcore50/System.Diagnostics.Tracing.dll",
        "lib/xamarinios10/_._",
        "lib/xamarinmac20/_._",
        "ref/dotnet/de/System.Diagnostics.Tracing.xml",
        "ref/dotnet/es/System.Diagnostics.Tracing.xml",
        "ref/dotnet/fr/System.Diagnostics.Tracing.xml",
        "ref/dotnet/it/System.Diagnostics.Tracing.xml",
        "ref/dotnet/ja/System.Diagnostics.Tracing.xml",
        "ref/dotnet/ko/System.Diagnostics.Tracing.xml",
        "ref/dotnet/ru/System.Diagnostics.Tracing.xml",
        "ref/dotnet/System.Diagnostics.Tracing.dll",
        "ref/dotnet/System.Diagnostics.Tracing.xml",
        "ref/dotnet/zh-hans/System.Diagnostics.Tracing.xml",
        "ref/dotnet/zh-hant/System.Diagnostics.Tracing.xml",
        "ref/MonoAndroid10/_._",
        "ref/MonoTouch10/_._",
        "ref/net46/_._",
        "ref/xamarinios10/_._",
        "ref/xamarinmac20/_._",
        "runtimes/win8-aot/lib/netcore50/System.Diagnostics.Tracing.dll",
        "System.Diagnostics.Tracing.4.0.20.nupkg",
        "System.Diagnostics.Tracing.4.0.20.nupkg.sha512",
        "System.Diagnostics.Tracing.nuspec"
      ]
    },
    "System.Globalization/4.0.10": {
      "type": "package",
      "sha512": "kzRtbbCNAxdafFBDogcM36ehA3th8c1PGiz8QRkZn8O5yMBorDHSK8/TGJPYOaCS5zdsGk0u9qXHnW91nqy7fw==",
      "files": [
        "lib/DNXCore50/System.Globalization.dll",
        "lib/MonoAndroid10/_._",
        "lib/MonoTouch10/_._",
        "lib/net46/_._",
        "lib/netcore50/System.Globalization.dll",
        "lib/xamarinios10/_._",
        "lib/xamarinmac20/_._",
        "ref/dotnet/de/System.Globalization.xml",
        "ref/dotnet/es/System.Globalization.xml",
        "ref/dotnet/fr/System.Globalization.xml",
        "ref/dotnet/it/System.Globalization.xml",
        "ref/dotnet/ja/System.Globalization.xml",
        "ref/dotnet/ko/System.Globalization.xml",
        "ref/dotnet/ru/System.Globalization.xml",
        "ref/dotnet/System.Globalization.dll",
        "ref/dotnet/System.Globalization.xml",
        "ref/dotnet/zh-hans/System.Globalization.xml",
        "ref/dotnet/zh-hant/System.Globalization.xml",
        "ref/MonoAndroid10/_._",
        "ref/MonoTouch10/_._",
        "ref/net46/_._",
        "ref/xamarinios10/_._",
        "ref/xamarinmac20/_._",
        "runtimes/win8-aot/lib/netcore50/System.Globalization.dll",
        "System.Globalization.4.0.10.nupkg",
        "System.Globalization.4.0.10.nupkg.sha512",
        "System.Globalization.nuspec"
      ]
    },
    "System.IO/4.0.10": {
      "type": "package",
      "serviceable": true,
      "sha512": "kghf1CeYT+W2lw8a50/GxFz5HR9t6RkL4BvjxtTp1NxtEFWywnMA9W8FH/KYXiDNThcw9u/GOViDON4iJFGXIQ==",
      "files": [
        "lib/DNXCore50/System.IO.dll",
        "lib/MonoAndroid10/_._",
        "lib/MonoTouch10/_._",
        "lib/net46/_._",
        "lib/netcore50/System.IO.dll",
        "lib/xamarinios10/_._",
        "lib/xamarinmac20/_._",
        "ref/dotnet/de/System.IO.xml",
        "ref/dotnet/es/System.IO.xml",
        "ref/dotnet/fr/System.IO.xml",
        "ref/dotnet/it/System.IO.xml",
        "ref/dotnet/ja/System.IO.xml",
        "ref/dotnet/ko/System.IO.xml",
        "ref/dotnet/ru/System.IO.xml",
        "ref/dotnet/System.IO.dll",
        "ref/dotnet/System.IO.xml",
        "ref/dotnet/zh-hans/System.IO.xml",
        "ref/dotnet/zh-hant/System.IO.xml",
        "ref/MonoAndroid10/_._",
        "ref/MonoTouch10/_._",
        "ref/net46/_._",
        "ref/xamarinios10/_._",
        "ref/xamarinmac20/_._",
        "runtimes/win8-aot/lib/netcore50/System.IO.dll",
        "System.IO.4.0.10.nupkg",
        "System.IO.4.0.10.nupkg.sha512",
        "System.IO.nuspec"
      ]
    },
    "System.IO.FileSystem/4.0.0": {
      "type": "package",
      "serviceable": true,
      "sha512": "eo05SPWfG+54UA0wxgRIYOuOslq+2QrJLXZaJDDsfLXG15OLguaItW39NYZTqUb4DeGOkU4R0wpOLOW4ynMUDQ==",
      "files": [
        "lib/DNXCore50/System.IO.FileSystem.dll",
        "lib/MonoAndroid10/_._",
        "lib/MonoTouch10/_._",
        "lib/net46/System.IO.FileSystem.dll",
        "lib/netcore50/System.IO.FileSystem.dll",
        "lib/xamarinios10/_._",
        "lib/xamarinmac20/_._",
        "ref/dotnet/de/System.IO.FileSystem.xml",
        "ref/dotnet/es/System.IO.FileSystem.xml",
        "ref/dotnet/fr/System.IO.FileSystem.xml",
        "ref/dotnet/it/System.IO.FileSystem.xml",
        "ref/dotnet/ja/System.IO.FileSystem.xml",
        "ref/dotnet/ko/System.IO.FileSystem.xml",
        "ref/dotnet/ru/System.IO.FileSystem.xml",
        "ref/dotnet/System.IO.FileSystem.dll",
        "ref/dotnet/System.IO.FileSystem.xml",
        "ref/dotnet/zh-hans/System.IO.FileSystem.xml",
        "ref/dotnet/zh-hant/System.IO.FileSystem.xml",
        "ref/MonoAndroid10/_._",
        "ref/MonoTouch10/_._",
        "ref/net46/System.IO.FileSystem.dll",
        "ref/xamarinios10/_._",
        "ref/xamarinmac20/_._",
        "System.IO.FileSystem.4.0.0.nupkg",
        "System.IO.FileSystem.4.0.0.nupkg.sha512",
        "System.IO.FileSystem.nuspec"
      ]
    },
    "System.IO.FileSystem.Primitives/4.0.0": {
      "type": "package",
      "serviceable": true,
      "sha512": "7pJUvYi/Yq3A5nagqCCiOw3+aJp3xXc/Cjr8dnJDnER3/6kX3LEencfqmXUcPl9+7OvRNyPMNhqsLAcMK6K/KA==",
      "files": [
        "lib/dotnet/System.IO.FileSystem.Primitives.dll",
        "lib/MonoAndroid10/_._",
        "lib/MonoTouch10/_._",
        "lib/net46/System.IO.FileSystem.Primitives.dll",
        "lib/xamarinios10/_._",
        "lib/xamarinmac20/_._",
        "ref/dotnet/de/System.IO.FileSystem.Primitives.xml",
        "ref/dotnet/es/System.IO.FileSystem.Primitives.xml",
        "ref/dotnet/fr/System.IO.FileSystem.Primitives.xml",
        "ref/dotnet/it/System.IO.FileSystem.Primitives.xml",
        "ref/dotnet/ja/System.IO.FileSystem.Primitives.xml",
        "ref/dotnet/ko/System.IO.FileSystem.Primitives.xml",
        "ref/dotnet/ru/System.IO.FileSystem.Primitives.xml",
        "ref/dotnet/System.IO.FileSystem.Primitives.dll",
        "ref/dotnet/System.IO.FileSystem.Primitives.xml",
        "ref/dotnet/zh-hans/System.IO.FileSystem.Primitives.xml",
        "ref/dotnet/zh-hant/System.IO.FileSystem.Primitives.xml",
        "ref/MonoAndroid10/_._",
        "ref/MonoTouch10/_._",
        "ref/net46/System.IO.FileSystem.Primitives.dll",
        "ref/xamarinios10/_._",
        "ref/xamarinmac20/_._",
        "System.IO.FileSystem.Primitives.4.0.0.nupkg",
        "System.IO.FileSystem.Primitives.4.0.0.nupkg.sha512",
        "System.IO.FileSystem.Primitives.nuspec"
      ]
    },
    "System.Linq/4.0.0": {
      "type": "package",
      "serviceable": true,
      "sha512": "r6Hlc+ytE6m/9UBr+nNRRdoJEWjoeQiT3L3lXYFDHoXk3VYsRBCDNXrawcexw7KPLaH0zamQLiAb6avhZ50cGg==",
      "files": [
        "lib/dotnet/System.Linq.dll",
        "lib/net45/_._",
        "lib/netcore50/System.Linq.dll",
        "lib/win8/_._",
        "lib/wp80/_._",
        "lib/wpa81/_._",
        "ref/dotnet/de/System.Linq.xml",
        "ref/dotnet/es/System.Linq.xml",
        "ref/dotnet/fr/System.Linq.xml",
        "ref/dotnet/it/System.Linq.xml",
        "ref/dotnet/ja/System.Linq.xml",
        "ref/dotnet/ko/System.Linq.xml",
        "ref/dotnet/ru/System.Linq.xml",
        "ref/dotnet/System.Linq.dll",
        "ref/dotnet/System.Linq.xml",
        "ref/dotnet/zh-hans/System.Linq.xml",
        "ref/dotnet/zh-hant/System.Linq.xml",
        "ref/net45/_._",
        "ref/netcore50/System.Linq.dll",
        "ref/netcore50/System.Linq.xml",
        "ref/win8/_._",
        "ref/wp80/_._",
        "ref/wpa81/_._",
        "System.Linq.4.0.0.nupkg",
        "System.Linq.4.0.0.nupkg.sha512",
        "System.Linq.nuspec"
      ]
    },
    "System.Net.Primitives/4.0.10": {
      "type": "package",
      "serviceable": true,
      "sha512": "YQqIpmMhnKjIbT7rl6dlf7xM5DxaMR+whduZ9wKb9OhMLjoueAJO3HPPJI+Naf3v034kb+xZqdc3zo44o3HWcg==",
      "files": [
        "lib/DNXCore50/System.Net.Primitives.dll",
        "lib/MonoAndroid10/_._",
        "lib/MonoTouch10/_._",
        "lib/net46/_._",
        "lib/netcore50/System.Net.Primitives.dll",
        "lib/xamarinios10/_._",
        "lib/xamarinmac20/_._",
        "ref/dotnet/de/System.Net.Primitives.xml",
        "ref/dotnet/es/System.Net.Primitives.xml",
        "ref/dotnet/fr/System.Net.Primitives.xml",
        "ref/dotnet/it/System.Net.Primitives.xml",
        "ref/dotnet/ja/System.Net.Primitives.xml",
        "ref/dotnet/ko/System.Net.Primitives.xml",
        "ref/dotnet/ru/System.Net.Primitives.xml",
        "ref/dotnet/System.Net.Primitives.dll",
        "ref/dotnet/System.Net.Primitives.xml",
        "ref/dotnet/zh-hans/System.Net.Primitives.xml",
        "ref/dotnet/zh-hant/System.Net.Primitives.xml",
        "ref/MonoAndroid10/_._",
        "ref/MonoTouch10/_._",
        "ref/net46/_._",
        "ref/xamarinios10/_._",
        "ref/xamarinmac20/_._",
        "System.Net.Primitives.4.0.10.nupkg",
        "System.Net.Primitives.4.0.10.nupkg.sha512",
        "System.Net.Primitives.nuspec"
      ]
    },
    "System.Private.Networking/4.0.0": {
      "type": "package",
      "serviceable": true,
      "sha512": "RUEqdBdJjISC65dO8l4LdN7vTdlXH+attUpKnauDUHVtLbIKdlDB9LKoLzCQsTQRP7vzUJHWYXznHJBkjAA7yA==",
      "files": [
        "lib/DNXCore50/System.Private.Networking.dll",
        "lib/netcore50/System.Private.Networking.dll",
        "ref/dnxcore50/_._",
        "ref/netcore50/_._",
        "System.Private.Networking.4.0.0.nupkg",
        "System.Private.Networking.4.0.0.nupkg.sha512",
        "System.Private.Networking.nuspec"
      ]
    },
    "System.Private.Uri/4.0.0": {
      "type": "package",
      "serviceable": true,
      "sha512": "CtuxaCKcRIvPcsqquVl3mPp79EDZPMr2UogfiFCxCs+t2z1VjbpQsKNs1GHZ8VQetqbk1mr0V1yAfMe6y8CHDA==",
      "files": [
        "lib/DNXCore50/System.Private.Uri.dll",
        "lib/netcore50/System.Private.Uri.dll",
        "ref/dnxcore50/_._",
        "ref/netcore50/_._",
        "runtimes/win8-aot/lib/netcore50/System.Private.Uri.dll",
        "System.Private.Uri.4.0.0.nupkg",
        "System.Private.Uri.4.0.0.nupkg.sha512",
        "System.Private.Uri.nuspec"
      ]
    },
    "System.Reflection/4.0.10": {
      "type": "package",
      "sha512": "WZ+4lEE4gqGx6mrqLhSiW4oi6QLPWwdNjzhhTONmhELOrW8Cw9phlO9tltgvRUuQUqYtBiliFwhO5S5fCJElVw==",
      "files": [
        "lib/DNXCore50/System.Reflection.dll",
        "lib/MonoAndroid10/_._",
        "lib/MonoTouch10/_._",
        "lib/net46/_._",
        "lib/netcore50/System.Reflection.dll",
        "lib/xamarinios10/_._",
        "lib/xamarinmac20/_._",
        "ref/dotnet/de/System.Reflection.xml",
        "ref/dotnet/es/System.Reflection.xml",
        "ref/dotnet/fr/System.Reflection.xml",
        "ref/dotnet/it/System.Reflection.xml",
        "ref/dotnet/ja/System.Reflection.xml",
        "ref/dotnet/ko/System.Reflection.xml",
        "ref/dotnet/ru/System.Reflection.xml",
        "ref/dotnet/System.Reflection.dll",
        "ref/dotnet/System.Reflection.xml",
        "ref/dotnet/zh-hans/System.Reflection.xml",
        "ref/dotnet/zh-hant/System.Reflection.xml",
        "ref/MonoAndroid10/_._",
        "ref/MonoTouch10/_._",
        "ref/net46/_._",
        "ref/xamarinios10/_._",
        "ref/xamarinmac20/_._",
        "runtimes/win8-aot/lib/netcore50/System.Reflection.dll",
        "System.Reflection.4.0.10.nupkg",
        "System.Reflection.4.0.10.nupkg.sha512",
        "System.Reflection.nuspec"
      ]
    },
    "System.Reflection.Primitives/4.0.0": {
      "type": "package",
      "sha512": "n9S0XpKv2ruc17FSnaiX6nV47VfHTZ1wLjKZlAirUZCvDQCH71mVp+Ohabn0xXLh5pK2PKp45HCxkqu5Fxn/lA==",
      "files": [
        "[Content_Types].xml",
        "_rels/.rels",
        "lib/DNXCore50/System.Reflection.Primitives.dll",
        "lib/net45/_._",
        "lib/netcore50/System.Reflection.Primitives.dll",
        "lib/win8/_._",
        "lib/wp80/_._",
        "lib/wpa81/_._",
        "package/services/metadata/core-properties/7070509f3bfd418d859635361251dab0.psmdcp",
        "ref/dotnet/de/System.Reflection.Primitives.xml",
        "ref/dotnet/es/System.Reflection.Primitives.xml",
        "ref/dotnet/fr/System.Reflection.Primitives.xml",
        "ref/dotnet/it/System.Reflection.Primitives.xml",
        "ref/dotnet/ja/System.Reflection.Primitives.xml",
        "ref/dotnet/ko/System.Reflection.Primitives.xml",
        "ref/dotnet/ru/System.Reflection.Primitives.xml",
        "ref/dotnet/System.Reflection.Primitives.dll",
        "ref/dotnet/System.Reflection.Primitives.xml",
        "ref/dotnet/zh-hans/System.Reflection.Primitives.xml",
        "ref/dotnet/zh-hant/System.Reflection.Primitives.xml",
        "ref/net45/_._",
        "ref/netcore50/System.Reflection.Primitives.dll",
        "ref/netcore50/System.Reflection.Primitives.xml",
        "ref/win8/_._",
        "ref/wp80/_._",
        "ref/wpa81/_._",
        "runtimes/win8-aot/lib/netcore50/System.Reflection.Primitives.dll",
        "System.Reflection.Primitives.nuspec"
      ]
    },
    "System.Resources.ResourceManager/4.0.0": {
      "type": "package",
      "serviceable": true,
      "sha512": "qmqeZ4BJgjfU+G2JbrZt4Dk1LsMxO4t+f/9HarNY6w8pBgweO6jT+cknUH7c3qIrGvyUqraBhU45Eo6UtA0fAw==",
      "files": [
        "lib/DNXCore50/System.Resources.ResourceManager.dll",
        "lib/net45/_._",
        "lib/netcore50/System.Resources.ResourceManager.dll",
        "lib/win8/_._",
        "lib/wp80/_._",
        "lib/wpa81/_._",
        "ref/dotnet/de/System.Resources.ResourceManager.xml",
        "ref/dotnet/es/System.Resources.ResourceManager.xml",
        "ref/dotnet/fr/System.Resources.ResourceManager.xml",
        "ref/dotnet/it/System.Resources.ResourceManager.xml",
        "ref/dotnet/ja/System.Resources.ResourceManager.xml",
        "ref/dotnet/ko/System.Resources.ResourceManager.xml",
        "ref/dotnet/ru/System.Resources.ResourceManager.xml",
        "ref/dotnet/System.Resources.ResourceManager.dll",
        "ref/dotnet/System.Resources.ResourceManager.xml",
        "ref/dotnet/zh-hans/System.Resources.ResourceManager.xml",
        "ref/dotnet/zh-hant/System.Resources.ResourceManager.xml",
        "ref/net45/_._",
        "ref/netcore50/System.Resources.ResourceManager.dll",
        "ref/netcore50/System.Resources.ResourceManager.xml",
        "ref/win8/_._",
        "ref/wp80/_._",
        "ref/wpa81/_._",
        "runtimes/win8-aot/lib/netcore50/System.Resources.ResourceManager.dll",
        "System.Resources.ResourceManager.4.0.0.nupkg",
        "System.Resources.ResourceManager.4.0.0.nupkg.sha512",
        "System.Resources.ResourceManager.nuspec"
      ]
    },
    "System.Runtime/4.0.20": {
      "type": "package",
      "serviceable": true,
      "sha512": "X7N/9Bz7jVPorqdVFO86ns1sX6MlQM+WTxELtx+Z4VG45x9+LKmWH0GRqjgKprUnVuwmfB9EJ9DQng14Z7/zwg==",
      "files": [
        "lib/DNXCore50/System.Runtime.dll",
        "lib/MonoAndroid10/_._",
        "lib/MonoTouch10/_._",
        "lib/net46/_._",
        "lib/netcore50/System.Runtime.dll",
        "lib/xamarinios10/_._",
        "lib/xamarinmac20/_._",
        "ref/dotnet/de/System.Runtime.xml",
        "ref/dotnet/es/System.Runtime.xml",
        "ref/dotnet/fr/System.Runtime.xml",
        "ref/dotnet/it/System.Runtime.xml",
        "ref/dotnet/ja/System.Runtime.xml",
        "ref/dotnet/ko/System.Runtime.xml",
        "ref/dotnet/ru/System.Runtime.xml",
        "ref/dotnet/System.Runtime.dll",
        "ref/dotnet/System.Runtime.xml",
        "ref/dotnet/zh-hans/System.Runtime.xml",
        "ref/dotnet/zh-hant/System.Runtime.xml",
        "ref/MonoAndroid10/_._",
        "ref/MonoTouch10/_._",
        "ref/net46/_._",
        "ref/xamarinios10/_._",
        "ref/xamarinmac20/_._",
        "runtimes/win8-aot/lib/netcore50/System.Runtime.dll",
        "System.Runtime.4.0.20.nupkg",
        "System.Runtime.4.0.20.nupkg.sha512",
        "System.Runtime.nuspec"
      ]
    },
    "System.Runtime.Extensions/4.0.10": {
      "type": "package",
      "serviceable": true,
      "sha512": "5dsEwf3Iml7d5OZeT20iyOjT+r+okWpN7xI2v+R4cgd3WSj4DeRPTvPFjDpacbVW4skCAZ8B9hxXJYgkCFKJ1A==",
      "files": [
        "lib/DNXCore50/System.Runtime.Extensions.dll",
        "lib/MonoAndroid10/_._",
        "lib/MonoTouch10/_._",
        "lib/net46/_._",
        "lib/netcore50/System.Runtime.Extensions.dll",
        "lib/xamarinios10/_._",
        "lib/xamarinmac20/_._",
        "ref/dotnet/de/System.Runtime.Extensions.xml",
        "ref/dotnet/es/System.Runtime.Extensions.xml",
        "ref/dotnet/fr/System.Runtime.Extensions.xml",
        "ref/dotnet/it/System.Runtime.Extensions.xml",
        "ref/dotnet/ja/System.Runtime.Extensions.xml",
        "ref/dotnet/ko/System.Runtime.Extensions.xml",
        "ref/dotnet/ru/System.Runtime.Extensions.xml",
        "ref/dotnet/System.Runtime.Extensions.dll",
        "ref/dotnet/System.Runtime.Extensions.xml",
        "ref/dotnet/zh-hans/System.Runtime.Extensions.xml",
        "ref/dotnet/zh-hant/System.Runtime.Extensions.xml",
        "ref/MonoAndroid10/_._",
        "ref/MonoTouch10/_._",
        "ref/net46/_._",
        "ref/xamarinios10/_._",
        "ref/xamarinmac20/_._",
        "runtimes/win8-aot/lib/netcore50/System.Runtime.Extensions.dll",
        "System.Runtime.Extensions.4.0.10.nupkg",
        "System.Runtime.Extensions.4.0.10.nupkg.sha512",
        "System.Runtime.Extensions.nuspec"
      ]
    },
    "System.Runtime.Handles/4.0.0": {
      "type": "package",
      "serviceable": true,
      "sha512": "638VhpRq63tVcQ6HDb3um3R/J2BtR1Sa96toHo6PcJGPXEPEsleCuqhBgX2gFCz0y0qkutANwW6VPPY5wQu1XQ==",
      "files": [
        "lib/DNXCore50/System.Runtime.Handles.dll",
        "lib/MonoAndroid10/_._",
        "lib/MonoTouch10/_._",
        "lib/net46/_._",
        "lib/netcore50/System.Runtime.Handles.dll",
        "lib/xamarinios10/_._",
        "lib/xamarinmac20/_._",
        "ref/dotnet/de/System.Runtime.Handles.xml",
        "ref/dotnet/es/System.Runtime.Handles.xml",
        "ref/dotnet/fr/System.Runtime.Handles.xml",
        "ref/dotnet/it/System.Runtime.Handles.xml",
        "ref/dotnet/ja/System.Runtime.Handles.xml",
        "ref/dotnet/ko/System.Runtime.Handles.xml",
        "ref/dotnet/ru/System.Runtime.Handles.xml",
        "ref/dotnet/System.Runtime.Handles.dll",
        "ref/dotnet/System.Runtime.Handles.xml",
        "ref/dotnet/zh-hans/System.Runtime.Handles.xml",
        "ref/dotnet/zh-hant/System.Runtime.Handles.xml",
        "ref/MonoAndroid10/_._",
        "ref/MonoTouch10/_._",
        "ref/net46/_._",
        "ref/xamarinios10/_._",
        "ref/xamarinmac20/_._",
        "runtimes/win8-aot/lib/netcore50/System.Runtime.Handles.dll",
        "System.Runtime.Handles.4.0.0.nupkg",
        "System.Runtime.Handles.4.0.0.nupkg.sha512",
        "System.Runtime.Handles.nuspec"
      ]
    },
    "System.Runtime.InteropServices/4.0.20": {
      "type": "package",
      "serviceable": true,
      "sha512": "ZgDyBYfEnjWoz/viS6VOswA6XOkDSH2DzgbpczbW50RywhnCgTl+w3JEvtAiOGyIh8cyx1NJq80jsNBSUr8Pig==",
      "files": [
        "lib/DNXCore50/System.Runtime.InteropServices.dll",
        "lib/MonoAndroid10/_._",
        "lib/MonoTouch10/_._",
        "lib/net46/_._",
        "lib/netcore50/System.Runtime.InteropServices.dll",
        "lib/xamarinios10/_._",
        "lib/xamarinmac20/_._",
        "ref/dotnet/de/System.Runtime.InteropServices.xml",
        "ref/dotnet/es/System.Runtime.InteropServices.xml",
        "ref/dotnet/fr/System.Runtime.InteropServices.xml",
        "ref/dotnet/it/System.Runtime.InteropServices.xml",
        "ref/dotnet/ja/System.Runtime.InteropServices.xml",
        "ref/dotnet/ko/System.Runtime.InteropServices.xml",
        "ref/dotnet/ru/System.Runtime.InteropServices.xml",
        "ref/dotnet/System.Runtime.InteropServices.dll",
        "ref/dotnet/System.Runtime.InteropServices.xml",
        "ref/dotnet/zh-hans/System.Runtime.InteropServices.xml",
        "ref/dotnet/zh-hant/System.Runtime.InteropServices.xml",
        "ref/MonoAndroid10/_._",
        "ref/MonoTouch10/_._",
        "ref/net46/_._",
        "ref/xamarinios10/_._",
        "ref/xamarinmac20/_._",
        "runtimes/win8-aot/lib/netcore50/System.Runtime.InteropServices.dll",
        "System.Runtime.InteropServices.4.0.20.nupkg",
        "System.Runtime.InteropServices.4.0.20.nupkg.sha512",
        "System.Runtime.InteropServices.nuspec"
      ]
    },
    "System.Runtime.InteropServices.RuntimeInformation/4.0.0-beta-23213": {
      "type": "package",
      "serviceable": true,
      "sha512": "yzVJM7dF6XqnGTkv2IRufKs8AiqDpfdfBvMT5sVgY2fCtUXdkcjxiIWzaVIau8IYrJUlQDmSpeQ8NV6l1vz0Lg==",
      "files": [
        "lib/dotnet/System.Runtime.InteropServices.RuntimeInformation.dll",
        "lib/MonoAndroid10/_._",
        "lib/MonoTouch10/_._",
        "lib/xamarinios10/_._",
        "lib/xamarinmac20/_._",
        "ref/dotnet/System.Runtime.InteropServices.RuntimeInformation.dll",
        "ref/MonoAndroid10/_._",
        "ref/MonoTouch10/_._",
        "ref/xamarinios10/_._",
        "ref/xamarinmac20/_._",
        "System.Runtime.InteropServices.RuntimeInformation.4.0.0-beta-23213.nupkg",
        "System.Runtime.InteropServices.RuntimeInformation.4.0.0-beta-23213.nupkg.sha512",
        "System.Runtime.InteropServices.RuntimeInformation.nuspec"
      ]
    },
    "System.Security.Claims/4.0.0": {
      "type": "package",
      "serviceable": true,
      "sha512": "94NFR/7JN3YdyTH7hl2iSvYmdA8aqShriTHectcK+EbizT71YczMaG6LuqJBQP/HWo66AQyikYYM9aw+4EzGXg==",
      "files": [
        "lib/dotnet/System.Security.Claims.dll",
        "lib/MonoAndroid10/_._",
        "lib/MonoTouch10/_._",
        "lib/net46/System.Security.Claims.dll",
        "lib/xamarinios10/_._",
        "lib/xamarinmac20/_._",
        "ref/dotnet/de/System.Security.Claims.xml",
        "ref/dotnet/es/System.Security.Claims.xml",
        "ref/dotnet/fr/System.Security.Claims.xml",
        "ref/dotnet/it/System.Security.Claims.xml",
        "ref/dotnet/ja/System.Security.Claims.xml",
        "ref/dotnet/ko/System.Security.Claims.xml",
        "ref/dotnet/ru/System.Security.Claims.xml",
        "ref/dotnet/System.Security.Claims.dll",
        "ref/dotnet/System.Security.Claims.xml",
        "ref/dotnet/zh-hans/System.Security.Claims.xml",
        "ref/dotnet/zh-hant/System.Security.Claims.xml",
        "ref/MonoAndroid10/_._",
        "ref/MonoTouch10/_._",
        "ref/net46/System.Security.Claims.dll",
        "ref/xamarinios10/_._",
        "ref/xamarinmac20/_._",
        "System.Security.Claims.4.0.0.nupkg",
        "System.Security.Claims.4.0.0.nupkg.sha512",
        "System.Security.Claims.nuspec"
      ]
    },
<<<<<<< HEAD
    "System.Security.Cryptography.Primitives/4.0.0-beta-23302": {
      "serviceable": true,
      "sha512": "CZewSchJRNxBPQMPpYPyHGvDpaBwKwTcVWYK0Nvw5IGCInJBViOeuthc1cWJCfC0jGuXbOL5FiG0+dxqRegjMw==",
      "files": [
        "System.Security.Cryptography.Primitives.4.0.0-beta-23302.nupkg",
        "System.Security.Cryptography.Primitives.4.0.0-beta-23302.nupkg.sha512",
        "System.Security.Cryptography.Primitives.nuspec",
=======
    "System.Security.Cryptography.Primitives/4.0.0-beta-23311": {
      "type": "package",
      "serviceable": true,
      "sha512": "znDa+79gOts4Kgfvy/JmZ6m5xLE4q7CJSCxkPFl3t+BJE7IXwwkUQ489oc7E02YrIm1EpnYTcyUnnI0EqmgGXQ==",
      "files": [
>>>>>>> bac4d00f
        "lib/DNXCore50/System.Security.Cryptography.Primitives.dll",
        "lib/MonoAndroid10/_._",
        "lib/MonoTouch10/_._",
        "lib/net46/System.Security.Cryptography.Primitives.dll",
        "lib/xamarinios10/_._",
        "lib/xamarinmac20/_._",
        "ref/dotnet/System.Security.Cryptography.Primitives.dll",
        "ref/MonoAndroid10/_._",
        "ref/MonoTouch10/_._",
        "ref/net46/System.Security.Cryptography.Primitives.dll",
        "ref/xamarinios10/_._",
        "ref/xamarinmac20/_._",
        "System.Security.Cryptography.Primitives.4.0.0-beta-23311.nupkg",
        "System.Security.Cryptography.Primitives.4.0.0-beta-23311.nupkg.sha512",
        "System.Security.Cryptography.Primitives.nuspec"
      ]
    },
    "System.Security.Principal/4.0.0": {
      "type": "package",
      "serviceable": true,
      "sha512": "FOhq3jUOONi6fp5j3nPYJMrKtSJlqAURpjiO3FaDIV4DJNEYymWW5uh1pfxySEB8dtAW+I66IypzNge/w9OzZQ==",
      "files": [
        "lib/dotnet/System.Security.Principal.dll",
        "lib/net45/_._",
        "lib/netcore50/System.Security.Principal.dll",
        "lib/win8/_._",
        "lib/wp80/_._",
        "lib/wpa81/_._",
        "ref/dotnet/de/System.Security.Principal.xml",
        "ref/dotnet/es/System.Security.Principal.xml",
        "ref/dotnet/fr/System.Security.Principal.xml",
        "ref/dotnet/it/System.Security.Principal.xml",
        "ref/dotnet/ja/System.Security.Principal.xml",
        "ref/dotnet/ko/System.Security.Principal.xml",
        "ref/dotnet/ru/System.Security.Principal.xml",
        "ref/dotnet/System.Security.Principal.dll",
        "ref/dotnet/System.Security.Principal.xml",
        "ref/dotnet/zh-hans/System.Security.Principal.xml",
        "ref/dotnet/zh-hant/System.Security.Principal.xml",
        "ref/net45/_._",
        "ref/netcore50/System.Security.Principal.dll",
        "ref/netcore50/System.Security.Principal.xml",
        "ref/win8/_._",
        "ref/wp80/_._",
        "ref/wpa81/_._",
        "System.Security.Principal.4.0.0.nupkg",
        "System.Security.Principal.4.0.0.nupkg.sha512",
        "System.Security.Principal.nuspec"
      ]
    },
<<<<<<< HEAD
    "System.Security.SecureString/4.0.0-beta-23302": {
      "serviceable": true,
      "sha512": "vTCr2xZaLp3uhwROLeRX1DVbIjQTtopp2Ibe/w5Hfud/8AVnxGZe+LfE6oanpjkYxct7+HC12D8Wg12sYyDycA==",
      "files": [
        "System.Security.SecureString.4.0.0-beta-23302.nupkg",
        "System.Security.SecureString.4.0.0-beta-23302.nupkg.sha512",
        "System.Security.SecureString.nuspec",
=======
    "System.Security.SecureString/4.0.0-beta-23311": {
      "type": "package",
      "serviceable": true,
      "sha512": "izUtxnsuX6Qw91jPbOhlxP7lolyNHIeliBWUX2RWcTpmfZf3MnGLPsf2F66OjBnLv983D2Cf7MA3cLG8fveztQ==",
      "files": [
        "de/System.Security.SecureString.xml",
        "es/System.Security.SecureString.xml",
        "fr/System.Security.SecureString.xml",
        "it/System.Security.SecureString.xml",
        "ja/System.Security.SecureString.xml",
        "ko/System.Security.SecureString.xml",
>>>>>>> bac4d00f
        "lib/DNXCore50/System.Security.SecureString.dll",
        "lib/MonoAndroid10/_._",
        "lib/MonoTouch10/_._",
        "lib/net46/System.Security.SecureString.dll",
        "lib/xamarinios10/_._",
        "lib/xamarinmac20/_._",
        "ref/dotnet/System.Security.SecureString.dll",
        "ref/MonoAndroid10/_._",
        "ref/MonoTouch10/_._",
        "ref/net46/System.Security.SecureString.dll",
        "ref/xamarinios10/_._",
        "ref/xamarinmac20/_._",
        "ru/System.Security.SecureString.xml",
        "System.Security.SecureString.4.0.0-beta-23311.nupkg",
        "System.Security.SecureString.4.0.0-beta-23311.nupkg.sha512",
        "System.Security.SecureString.nuspec",
        "System.Security.SecureString.xml",
        "zh-hans/System.Security.SecureString.xml",
        "zh-hant/System.Security.SecureString.xml"
      ]
    },
    "System.Text.Encoding/4.0.10": {
      "type": "package",
      "sha512": "fNlSFgy4OuDlJrP9SFFxMlaLazq6ipv15sU5TiEgg9UCVnA/OgoVUfymFp4AOk1jOkW5SVxWbeeIUptcM+m/Vw==",
      "files": [
        "[Content_Types].xml",
        "_rels/.rels",
        "lib/DNXCore50/System.Text.Encoding.dll",
        "lib/MonoAndroid10/_._",
        "lib/MonoTouch10/_._",
        "lib/net46/_._",
        "lib/netcore50/System.Text.Encoding.dll",
        "lib/xamarinios10/_._",
        "lib/xamarinmac20/_._",
        "package/services/metadata/core-properties/829e172aadac4937a5a6a4b386855282.psmdcp",
        "ref/dotnet/de/System.Text.Encoding.xml",
        "ref/dotnet/es/System.Text.Encoding.xml",
        "ref/dotnet/fr/System.Text.Encoding.xml",
        "ref/dotnet/it/System.Text.Encoding.xml",
        "ref/dotnet/ja/System.Text.Encoding.xml",
        "ref/dotnet/ko/System.Text.Encoding.xml",
        "ref/dotnet/ru/System.Text.Encoding.xml",
        "ref/dotnet/System.Text.Encoding.dll",
        "ref/dotnet/System.Text.Encoding.xml",
        "ref/dotnet/zh-hans/System.Text.Encoding.xml",
        "ref/dotnet/zh-hant/System.Text.Encoding.xml",
        "ref/MonoAndroid10/_._",
        "ref/MonoTouch10/_._",
        "ref/net46/_._",
        "ref/xamarinios10/_._",
        "ref/xamarinmac20/_._",
        "runtimes/win8-aot/lib/netcore50/System.Text.Encoding.dll",
        "System.Text.Encoding.nuspec"
      ]
    },
    "System.Text.Encoding.Extensions/4.0.10": {
      "type": "package",
      "sha512": "TZvlwXMxKo3bSRIcsWZLCIzIhLbvlz+mGeKYRZv/zUiSoQzGOwkYeBu6hOw2XPQgKqT0F4Rv8zqKdvmp2fWKYg==",
      "files": [
        "[Content_Types].xml",
        "_rels/.rels",
        "lib/DNXCore50/System.Text.Encoding.Extensions.dll",
        "lib/MonoAndroid10/_._",
        "lib/MonoTouch10/_._",
        "lib/net46/_._",
        "lib/netcore50/System.Text.Encoding.Extensions.dll",
        "lib/xamarinios10/_._",
        "lib/xamarinmac20/_._",
        "package/services/metadata/core-properties/894d51cf918c4bca91e81a732d958707.psmdcp",
        "ref/dotnet/de/System.Text.Encoding.Extensions.xml",
        "ref/dotnet/es/System.Text.Encoding.Extensions.xml",
        "ref/dotnet/fr/System.Text.Encoding.Extensions.xml",
        "ref/dotnet/it/System.Text.Encoding.Extensions.xml",
        "ref/dotnet/ja/System.Text.Encoding.Extensions.xml",
        "ref/dotnet/ko/System.Text.Encoding.Extensions.xml",
        "ref/dotnet/ru/System.Text.Encoding.Extensions.xml",
        "ref/dotnet/System.Text.Encoding.Extensions.dll",
        "ref/dotnet/System.Text.Encoding.Extensions.xml",
        "ref/dotnet/zh-hans/System.Text.Encoding.Extensions.xml",
        "ref/dotnet/zh-hant/System.Text.Encoding.Extensions.xml",
        "ref/MonoAndroid10/_._",
        "ref/MonoTouch10/_._",
        "ref/net46/_._",
        "ref/xamarinios10/_._",
        "ref/xamarinmac20/_._",
        "runtimes/win8-aot/lib/netcore50/System.Text.Encoding.Extensions.dll",
        "System.Text.Encoding.Extensions.nuspec"
      ]
    },
    "System.Threading/4.0.10": {
      "type": "package",
      "serviceable": true,
      "sha512": "0w6pRxIEE7wuiOJeKabkDgeIKmqf4ER1VNrs6qFwHnooEE78yHwi/bKkg5Jo8/pzGLm0xQJw0nEmPXt1QBAIUA==",
      "files": [
        "lib/DNXCore50/System.Threading.dll",
        "lib/MonoAndroid10/_._",
        "lib/MonoTouch10/_._",
        "lib/net46/_._",
        "lib/netcore50/System.Threading.dll",
        "lib/xamarinios10/_._",
        "lib/xamarinmac20/_._",
        "ref/dotnet/de/System.Threading.xml",
        "ref/dotnet/es/System.Threading.xml",
        "ref/dotnet/fr/System.Threading.xml",
        "ref/dotnet/it/System.Threading.xml",
        "ref/dotnet/ja/System.Threading.xml",
        "ref/dotnet/ko/System.Threading.xml",
        "ref/dotnet/ru/System.Threading.xml",
        "ref/dotnet/System.Threading.dll",
        "ref/dotnet/System.Threading.xml",
        "ref/dotnet/zh-hans/System.Threading.xml",
        "ref/dotnet/zh-hant/System.Threading.xml",
        "ref/MonoAndroid10/_._",
        "ref/MonoTouch10/_._",
        "ref/net46/_._",
        "ref/xamarinios10/_._",
        "ref/xamarinmac20/_._",
        "runtimes/win8-aot/lib/netcore50/System.Threading.dll",
        "System.Threading.4.0.10.nupkg",
        "System.Threading.4.0.10.nupkg.sha512",
        "System.Threading.nuspec"
      ]
    },
    "System.Threading.Overlapped/4.0.0": {
      "type": "package",
      "serviceable": true,
      "sha512": "X5LuQFhM5FTqaez3eXKJ9CbfSGZ7wj6j4hSVtxct3zmwQXLqG95qoWdvILcgN7xtrDOBIFtpiyDg0vmoI0jE2A==",
      "files": [
        "lib/DNXCore50/System.Threading.Overlapped.dll",
        "lib/net46/System.Threading.Overlapped.dll",
        "lib/netcore50/System.Threading.Overlapped.dll",
        "ref/dotnet/de/System.Threading.Overlapped.xml",
        "ref/dotnet/es/System.Threading.Overlapped.xml",
        "ref/dotnet/fr/System.Threading.Overlapped.xml",
        "ref/dotnet/it/System.Threading.Overlapped.xml",
        "ref/dotnet/ja/System.Threading.Overlapped.xml",
        "ref/dotnet/ko/System.Threading.Overlapped.xml",
        "ref/dotnet/ru/System.Threading.Overlapped.xml",
        "ref/dotnet/System.Threading.Overlapped.dll",
        "ref/dotnet/System.Threading.Overlapped.xml",
        "ref/dotnet/zh-hans/System.Threading.Overlapped.xml",
        "ref/dotnet/zh-hant/System.Threading.Overlapped.xml",
        "ref/net46/System.Threading.Overlapped.dll",
        "System.Threading.Overlapped.4.0.0.nupkg",
        "System.Threading.Overlapped.4.0.0.nupkg.sha512",
        "System.Threading.Overlapped.nuspec"
      ]
    },
    "System.Threading.Tasks/4.0.0": {
      "type": "package",
      "sha512": "dA3y1B6Pc8mNt9obhEWWGGpvEakS51+nafXpmM/Z8IF847GErLXGTjdfA+AYEKszfFbH7SVLWUklXhYeeSQ1lw==",
      "files": [
        "lib/MonoAndroid10/_._",
        "lib/MonoTouch10/_._",
        "lib/net45/_._",
        "lib/win8/_._",
        "lib/wp80/_._",
        "lib/wpa81/_._",
        "lib/xamarinios10/_._",
        "lib/xamarinmac20/_._",
        "License.rtf",
        "ref/dotnet/de/System.Threading.Tasks.xml",
        "ref/dotnet/es/System.Threading.Tasks.xml",
        "ref/dotnet/fr/System.Threading.Tasks.xml",
        "ref/dotnet/it/System.Threading.Tasks.xml",
        "ref/dotnet/ja/System.Threading.Tasks.xml",
        "ref/dotnet/ko/System.Threading.Tasks.xml",
        "ref/dotnet/ru/System.Threading.Tasks.xml",
        "ref/dotnet/System.Threading.Tasks.dll",
        "ref/dotnet/System.Threading.Tasks.xml",
        "ref/dotnet/zh-hans/System.Threading.Tasks.xml",
        "ref/dotnet/zh-hant/System.Threading.Tasks.xml",
        "ref/MonoAndroid10/_._",
        "ref/MonoTouch10/_._",
        "ref/net45/_._",
        "ref/netcore50/de/System.Threading.Tasks.xml",
        "ref/netcore50/es/System.Threading.Tasks.xml",
        "ref/netcore50/fr/System.Threading.Tasks.xml",
        "ref/netcore50/it/System.Threading.Tasks.xml",
        "ref/netcore50/ja/System.Threading.Tasks.xml",
        "ref/netcore50/ko/System.Threading.Tasks.xml",
        "ref/netcore50/ru/System.Threading.Tasks.xml",
        "ref/netcore50/System.Threading.Tasks.dll",
        "ref/netcore50/System.Threading.Tasks.xml",
        "ref/netcore50/zh-hans/System.Threading.Tasks.xml",
        "ref/netcore50/zh-hant/System.Threading.Tasks.xml",
        "ref/win8/_._",
        "ref/wp80/_._",
        "ref/wpa81/_._",
        "ref/xamarinios10/_._",
        "ref/xamarinmac20/_._",
        "System.Threading.Tasks.4.0.0.nupkg",
        "System.Threading.Tasks.4.0.0.nupkg.sha512",
        "System.Threading.Tasks.nuspec"
      ]
    },
    "xunit/2.1.0-beta3-build3029": {
      "type": "package",
      "sha512": "NMFXV0ePe/GrfhMSPGAlWmiUZCzjaatpdAGcavf2B6vYTRyMTpyJT01LI6jemMV/VSDXLrtHp0Ov9xZyR1cLLg==",
      "files": [
        "xunit.2.1.0-beta3-build3029.nupkg",
        "xunit.2.1.0-beta3-build3029.nupkg.sha512",
        "xunit.nuspec"
      ]
    },
    "xunit.abstractions/2.0.0": {
      "type": "package",
      "sha512": "NAdxKQRzuLnCZ0g++x6i87/8rMBpQoRiRlRNLAqfODm2zJPbteHRoSER3DXfxnqrHXyBJT8rFaZ8uveBeQyaMA==",
      "files": [
        "lib/net35/xunit.abstractions.dll",
        "lib/net35/xunit.abstractions.xml",
        "lib/portable-net45+win+wpa81+wp80+monotouch+monoandroid+Xamarin.iOS/xunit.abstractions.dll",
        "lib/portable-net45+win+wpa81+wp80+monotouch+monoandroid+Xamarin.iOS/xunit.abstractions.xml",
        "xunit.abstractions.2.0.0.nupkg",
        "xunit.abstractions.2.0.0.nupkg.sha512",
        "xunit.abstractions.nuspec"
      ]
    },
    "xunit.assert/2.1.0-beta3-build3029": {
      "type": "package",
      "sha512": "AMS7Fv77DayXVRCBMmVEDwOXPcbxk8dCBA/iACsve+6+UQqopMtNyAynyIcXPFRK/peeitUKID4ChOXWisJmUw==",
      "files": [
        "lib/portable-net45+dnxcore50+win+wpa81+wp80+monotouch+monoandroid+Xamarin.iOS/xunit.assert.dll",
        "lib/portable-net45+dnxcore50+win+wpa81+wp80+monotouch+monoandroid+Xamarin.iOS/xunit.assert.pdb",
        "lib/portable-net45+dnxcore50+win+wpa81+wp80+monotouch+monoandroid+Xamarin.iOS/xunit.assert.xml",
        "xunit.assert.2.1.0-beta3-build3029.nupkg",
        "xunit.assert.2.1.0-beta3-build3029.nupkg.sha512",
        "xunit.assert.nuspec"
      ]
    },
    "xunit.core/2.1.0-beta3-build3029": {
      "type": "package",
      "sha512": "uDUBbwZSRx226BMwj6VylzXQPVpEIelNIulT+LxbSEH52y2a4btR9d5ptQmkSVjmJXP5/hGCc4cu1DSCu0pgUA==",
      "files": [
        "build/_Desktop/xunit.execution.desktop.dll",
        "build/monoandroid/xunit.core.props",
        "build/monoandroid/xunit.execution.MonoAndroid.dll",
        "build/monotouch/xunit.core.props",
        "build/monotouch/xunit.execution.MonoTouch.dll",
        "build/portable-net45+dnxcore50+win+wpa81+wp80+monotouch+monoandroid+Xamarin.iOS/xunit.core.props",
        "build/portable-win81+wpa81/xunit.core.props",
        "build/portable-win81+wpa81/xunit.core.targets",
        "build/portable-win81+wpa81/xunit.execution.universal.dll",
        "build/portable-win81+wpa81/xunit.execution.universal.pri",
        "build/wp8/xunit.core.props",
        "build/wp8/xunit.core.targets",
        "build/wp8/xunit.execution.wp8.dll",
        "build/Xamarin.iOS/xunit.core.props",
        "build/Xamarin.iOS/xunit.execution.iOS-Universal.dll",
        "xunit.core.2.1.0-beta3-build3029.nupkg",
        "xunit.core.2.1.0-beta3-build3029.nupkg.sha512",
        "xunit.core.nuspec"
      ]
    },
    "xunit.extensibility.core/2.1.0-beta3-build3029": {
      "type": "package",
      "sha512": "lsPro5U3NLasHI/RwqjKzXiRlh9N0IOlR3cluwXYVtihXbGtySeSnU/Fh5MTcWYxh+MVpoNop5zDD0/A2nrHsA==",
      "files": [
        "lib/portable-net45+dnxcore50+win+wpa81+wp80+monotouch+monoandroid+Xamarin.iOS/xunit.core.dll",
        "lib/portable-net45+dnxcore50+win+wpa81+wp80+monotouch+monoandroid+Xamarin.iOS/xunit.core.dll.tdnet",
        "lib/portable-net45+dnxcore50+win+wpa81+wp80+monotouch+monoandroid+Xamarin.iOS/xunit.core.pdb",
        "lib/portable-net45+dnxcore50+win+wpa81+wp80+monotouch+monoandroid+Xamarin.iOS/xunit.core.xml",
        "lib/portable-net45+dnxcore50+win+wpa81+wp80+monotouch+monoandroid+Xamarin.iOS/xunit.runner.tdnet.dll",
        "lib/portable-net45+dnxcore50+win+wpa81+wp80+monotouch+monoandroid+Xamarin.iOS/xunit.runner.utility.desktop.dll",
        "xunit.extensibility.core.2.1.0-beta3-build3029.nupkg",
        "xunit.extensibility.core.2.1.0-beta3-build3029.nupkg.sha512",
        "xunit.extensibility.core.nuspec"
      ]
    },
    "xunit.extensibility.execution/2.1.0-beta3-build3029": {
      "type": "package",
      "sha512": "WuUYamK4RHrHxihvNuX7NkryMhQrpH1+ziJ/mPIQbm18zevSgre8BwUuVZvmLZa8uVob3xS4dvAah2+HCgLiXg==",
      "files": [
        "lib/dnx451/xunit.execution.dnx.dll",
        "lib/dnx451/xunit.execution.dnx.pdb",
        "lib/dnx451/xunit.execution.dnx.xml",
        "lib/dnxcore50/xunit.execution.dnx.dll",
        "lib/dnxcore50/xunit.execution.dnx.pdb",
        "lib/dnxcore50/xunit.execution.dnx.xml",
        "lib/monoandroid/xunit.execution.MonoAndroid.dll",
        "lib/monoandroid/xunit.execution.MonoAndroid.pdb",
        "lib/monoandroid/xunit.execution.MonoAndroid.xml",
        "lib/monotouch/xunit.execution.MonoTouch.dll",
        "lib/monotouch/xunit.execution.MonoTouch.pdb",
        "lib/monotouch/xunit.execution.MonoTouch.xml",
        "lib/net45/xunit.execution.desktop.dll",
        "lib/net45/xunit.execution.desktop.pdb",
        "lib/net45/xunit.execution.desktop.xml",
        "lib/portable-wpa81+win81/xunit.execution.universal.dll",
        "lib/portable-wpa81+win81/xunit.execution.universal.pdb",
        "lib/portable-wpa81+win81/xunit.execution.universal.pri",
        "lib/portable-wpa81+win81/xunit.execution.universal.xml",
        "lib/wp8/xunit.execution.wp8.dll",
        "lib/wp8/xunit.execution.wp8.pdb",
        "lib/wp8/xunit.execution.wp8.xml",
        "lib/Xamarin.iOS/xunit.execution.iOS-Universal.dll",
        "lib/Xamarin.iOS/xunit.execution.iOS-Universal.pdb",
        "lib/Xamarin.iOS/xunit.execution.iOS-Universal.xml",
        "xunit.extensibility.execution.2.1.0-beta3-build3029.nupkg",
        "xunit.extensibility.execution.2.1.0-beta3-build3029.nupkg.sha512",
        "xunit.extensibility.execution.nuspec"
      ]
    },
<<<<<<< HEAD
    "xunit.netcore.extensions/1.0.0-prerelease-00083": {
      "serviceable": true,
      "sha512": "pwALz6w4vZODaK8KreC5z7t1yrkbqObeUPdTjn/FyClrmwTVCL73IvsnROYp+KA7neGUPOFsUwQ6QL7MOWzTlg==",
      "files": [
        "xunit.netcore.extensions.1.0.0-prerelease-00083.nupkg",
        "xunit.netcore.extensions.1.0.0-prerelease-00083.nupkg.sha512",
        "xunit.netcore.extensions.nuspec",
        "lib/dotnet/Xunit.NetCore.Extensions.dll"
=======
    "xunit.netcore.extensions/1.0.0-prerelease-00085": {
      "type": "package",
      "serviceable": true,
      "sha512": "P3Q9YspdSUzoJQS6iT5mF3jt+s0u9u/G3K6s0Ns7NbAwQPktjwuO7CgJk38fop4yYDVdsVEwbZF2jfNMhJ7hkQ==",
      "files": [
        "lib/dotnet/Xunit.NetCore.Extensions.dll",
        "xunit.netcore.extensions.1.0.0-prerelease-00085.nupkg",
        "xunit.netcore.extensions.1.0.0-prerelease-00085.nupkg.sha512",
        "xunit.netcore.extensions.nuspec"
>>>>>>> bac4d00f
      ]
    }
  },
  "projectFileDependencyGroups": {
    "": [
      "System.Collections >= 4.0.10",
      "System.Console >= 4.0.0-*",
      "System.Diagnostics.Contracts >= 4.0.0",
      "System.Diagnostics.Tracing >= 4.0.20",
      "System.Net.Primitives >= 4.0.10",
      "System.Runtime >= 4.0.20",
      "System.Runtime.Extensions >= 4.0.10",
      "System.Resources.ResourceManager >= 4.0.0",
      "System.Threading >= 4.0.10",
      "System.Threading.Tasks >= 4.0.0",
      "System.Runtime.InteropServices >= 4.0.20",
      "System.Runtime.Handles >= 4.0.0",
      "System.IO >= 4.0.10",
      "System.IO.FileSystem >= 4.0.0",
      "System.IO.FileSystem.Primitives >= 4.0.0",
      "System.ComponentModel.EventBasedAsync >= 4.0.10",
      "System.Globalization >= 4.0.10",
      "System.Diagnostics.Debug >= 4.0.10",
      "System.Collections.NonGeneric >= 4.0.0",
      "System.Security.Claims >= 4.0.0",
      "System.Security.SecureString >= 4.0.0-*",
      "Microsoft.Win32.Primitives >= 4.0.0",
      "xunit >= 2.1.0-beta3-*",
      "xunit.netcore.extensions >= 1.0.0-prerelease-*"
    ],
    "DNXCore,Version=v5.0": []
  }
}<|MERGE_RESOLUTION|>--- conflicted
+++ resolved
@@ -70,12 +70,8 @@
           "lib/dotnet/System.ComponentModel.EventBasedAsync.dll": {}
         }
       },
-<<<<<<< HEAD
-      "System.Console/4.0.0-beta-23302": {
-=======
       "System.Console/4.0.0-beta-23311": {
         "type": "package",
->>>>>>> bac4d00f
         "dependencies": {
           "System.IO": "4.0.0",
           "System.Runtime": "4.0.0"
@@ -372,12 +368,8 @@
           "lib/dotnet/System.Security.Claims.dll": {}
         }
       },
-<<<<<<< HEAD
-      "System.Security.Cryptography.Primitives/4.0.0-beta-23302": {
-=======
       "System.Security.Cryptography.Primitives/4.0.0-beta-23311": {
         "type": "package",
->>>>>>> bac4d00f
         "dependencies": {
           "System.Diagnostics.Debug": "4.0.0",
           "System.Globalization": "4.0.0",
@@ -406,22 +398,14 @@
           "lib/dotnet/System.Security.Principal.dll": {}
         }
       },
-<<<<<<< HEAD
-      "System.Security.SecureString/4.0.0-beta-23302": {
-=======
       "System.Security.SecureString/4.0.0-beta-23311": {
         "type": "package",
->>>>>>> bac4d00f
         "dependencies": {
           "System.Resources.ResourceManager": "4.0.0",
           "System.Runtime": "4.0.20",
           "System.Runtime.Handles": "4.0.0",
-<<<<<<< HEAD
-          "System.Security.Cryptography.Primitives": "4.0.0-beta-23302",
-=======
           "System.Runtime.InteropServices": "4.0.20",
           "System.Security.Cryptography.Primitives": "4.0.0-beta-23311",
->>>>>>> bac4d00f
           "System.Threading": "4.0.10"
         },
         "compile": {
@@ -549,12 +533,8 @@
           "lib/dnxcore50/xunit.execution.dnx.dll": {}
         }
       },
-<<<<<<< HEAD
-      "xunit.netcore.extensions/1.0.0-prerelease-00083": {
-=======
       "xunit.netcore.extensions/1.0.0-prerelease-00085": {
         "type": "package",
->>>>>>> bac4d00f
         "dependencies": {
           "System.Diagnostics.Debug": "4.0.10",
           "System.IO": "4.0.10",
@@ -757,22 +737,11 @@
         "System.ComponentModel.EventBasedAsync.nuspec"
       ]
     },
-<<<<<<< HEAD
-    "System.Console/4.0.0-beta-23302": {
-      "serviceable": true,
-      "sha512": "rpWEkJWW29TjVZdDz5zr8VnBv4IN9BQHmP4Ky9tEbvkdhkJRb0ZO59acXMpVD1tSM2VhGlLnq0kpdjOLNmejNA==",
-      "files": [
-        "System.Console.4.0.0-beta-23302.nupkg",
-        "System.Console.4.0.0-beta-23302.nupkg.sha512",
-        "System.Console.nuspec",
-        "lib/DNXCore50/System.Console.dll",
-=======
     "System.Console/4.0.0-beta-23311": {
       "type": "package",
       "serviceable": true,
       "sha512": "aCYId/+628/CuOEBKx7sGxQ9fpqvLDqkOMuc0rqWRUCAIgNLtLd5htaQo58aXjzrP8D4/X35xVC+PQoHHis4Mg==",
       "files": [
->>>>>>> bac4d00f
         "lib/MonoAndroid10/_._",
         "lib/MonoTouch10/_._",
         "lib/net46/System.Console.dll",
@@ -1407,21 +1376,11 @@
         "System.Security.Claims.nuspec"
       ]
     },
-<<<<<<< HEAD
-    "System.Security.Cryptography.Primitives/4.0.0-beta-23302": {
-      "serviceable": true,
-      "sha512": "CZewSchJRNxBPQMPpYPyHGvDpaBwKwTcVWYK0Nvw5IGCInJBViOeuthc1cWJCfC0jGuXbOL5FiG0+dxqRegjMw==",
-      "files": [
-        "System.Security.Cryptography.Primitives.4.0.0-beta-23302.nupkg",
-        "System.Security.Cryptography.Primitives.4.0.0-beta-23302.nupkg.sha512",
-        "System.Security.Cryptography.Primitives.nuspec",
-=======
     "System.Security.Cryptography.Primitives/4.0.0-beta-23311": {
       "type": "package",
       "serviceable": true,
       "sha512": "znDa+79gOts4Kgfvy/JmZ6m5xLE4q7CJSCxkPFl3t+BJE7IXwwkUQ489oc7E02YrIm1EpnYTcyUnnI0EqmgGXQ==",
       "files": [
->>>>>>> bac4d00f
         "lib/DNXCore50/System.Security.Cryptography.Primitives.dll",
         "lib/MonoAndroid10/_._",
         "lib/MonoTouch10/_._",
@@ -1472,15 +1431,6 @@
         "System.Security.Principal.nuspec"
       ]
     },
-<<<<<<< HEAD
-    "System.Security.SecureString/4.0.0-beta-23302": {
-      "serviceable": true,
-      "sha512": "vTCr2xZaLp3uhwROLeRX1DVbIjQTtopp2Ibe/w5Hfud/8AVnxGZe+LfE6oanpjkYxct7+HC12D8Wg12sYyDycA==",
-      "files": [
-        "System.Security.SecureString.4.0.0-beta-23302.nupkg",
-        "System.Security.SecureString.4.0.0-beta-23302.nupkg.sha512",
-        "System.Security.SecureString.nuspec",
-=======
     "System.Security.SecureString/4.0.0-beta-23311": {
       "type": "package",
       "serviceable": true,
@@ -1492,7 +1442,6 @@
         "it/System.Security.SecureString.xml",
         "ja/System.Security.SecureString.xml",
         "ko/System.Security.SecureString.xml",
->>>>>>> bac4d00f
         "lib/DNXCore50/System.Security.SecureString.dll",
         "lib/MonoAndroid10/_._",
         "lib/MonoTouch10/_._",
@@ -1796,16 +1745,6 @@
         "xunit.extensibility.execution.nuspec"
       ]
     },
-<<<<<<< HEAD
-    "xunit.netcore.extensions/1.0.0-prerelease-00083": {
-      "serviceable": true,
-      "sha512": "pwALz6w4vZODaK8KreC5z7t1yrkbqObeUPdTjn/FyClrmwTVCL73IvsnROYp+KA7neGUPOFsUwQ6QL7MOWzTlg==",
-      "files": [
-        "xunit.netcore.extensions.1.0.0-prerelease-00083.nupkg",
-        "xunit.netcore.extensions.1.0.0-prerelease-00083.nupkg.sha512",
-        "xunit.netcore.extensions.nuspec",
-        "lib/dotnet/Xunit.NetCore.Extensions.dll"
-=======
     "xunit.netcore.extensions/1.0.0-prerelease-00085": {
       "type": "package",
       "serviceable": true,
@@ -1815,7 +1754,6 @@
         "xunit.netcore.extensions.1.0.0-prerelease-00085.nupkg",
         "xunit.netcore.extensions.1.0.0-prerelease-00085.nupkg.sha512",
         "xunit.netcore.extensions.nuspec"
->>>>>>> bac4d00f
       ]
     }
   },
