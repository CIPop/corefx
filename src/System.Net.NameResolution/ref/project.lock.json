{
  "locked": true,
<<<<<<< HEAD
  "version": -9996,
=======
  "version": 1,
>>>>>>> bac4d00f
  "targets": {
    ".NETPlatform,Version=v5.0": {
      "System.Net.Primitives/4.0.10": {
        "type": "package",
        "dependencies": {
          "System.Runtime": "4.0.0",
          "System.Runtime.Handles": "4.0.0"
        },
        "compile": {
          "ref/dotnet/System.Net.Primitives.dll": {}
        }
      },
      "System.Runtime/4.0.0": {
        "type": "package",
        "compile": {
          "ref/dotnet/System.Runtime.dll": {}
        }
      },
      "System.Runtime.Handles/4.0.0": {
        "type": "package",
        "dependencies": {
          "System.Runtime": "4.0.0"
        },
        "compile": {
          "ref/dotnet/System.Runtime.Handles.dll": {}
        }
      },
      "System.Threading.Tasks/4.0.0": {
        "type": "package",
        "dependencies": {
          "System.Runtime": "4.0.0"
        },
        "compile": {
          "ref/dotnet/System.Threading.Tasks.dll": {}
        }
      }
    }
  },
  "libraries": {
    "System.Net.Primitives/4.0.10": {
      "type": "package",
      "sha512": "YQqIpmMhnKjIbT7rl6dlf7xM5DxaMR+whduZ9wKb9OhMLjoueAJO3HPPJI+Naf3v034kb+xZqdc3zo44o3HWcg==",
      "files": [
        "[Content_Types].xml",
        "_rels/.rels",
        "lib/DNXCore50/System.Net.Primitives.dll",
        "lib/MonoAndroid10/_._",
        "lib/MonoTouch10/_._",
        "lib/net46/_._",
        "lib/netcore50/System.Net.Primitives.dll",
        "lib/xamarinios10/_._",
        "lib/xamarinmac20/_._",
        "package/services/metadata/core-properties/3e2f49037d5645bdad757b3fd5b7c103.psmdcp",
        "ref/dotnet/de/System.Net.Primitives.xml",
        "ref/dotnet/es/System.Net.Primitives.xml",
        "ref/dotnet/fr/System.Net.Primitives.xml",
        "ref/dotnet/it/System.Net.Primitives.xml",
        "ref/dotnet/ja/System.Net.Primitives.xml",
        "ref/dotnet/ko/System.Net.Primitives.xml",
        "ref/dotnet/ru/System.Net.Primitives.xml",
        "ref/dotnet/System.Net.Primitives.dll",
        "ref/dotnet/System.Net.Primitives.xml",
        "ref/dotnet/zh-hans/System.Net.Primitives.xml",
        "ref/dotnet/zh-hant/System.Net.Primitives.xml",
        "ref/MonoAndroid10/_._",
        "ref/MonoTouch10/_._",
        "ref/net46/_._",
        "ref/xamarinios10/_._",
        "ref/xamarinmac20/_._",
        "System.Net.Primitives.nuspec"
      ]
    },
    "System.Runtime/4.0.0": {
      "type": "package",
      "sha512": "Uq9epame8hEqJlj4KaWb67dDJvj4IM37jRFGVeFbugRdPz48bR0voyBhrbf3iSa2tAmlkg4lsa6BUOL9iwlMew==",
      "files": [
        "[Content_Types].xml",
        "_rels/.rels",
        "lib/MonoAndroid10/_._",
        "lib/MonoTouch10/_._",
        "lib/net45/_._",
        "lib/win8/_._",
        "lib/wp80/_._",
        "lib/wpa81/_._",
        "lib/xamarinios10/_._",
        "lib/xamarinmac20/_._",
        "License.rtf",
        "package/services/metadata/core-properties/c5db97a122ad42aeb8e429022c1d1ab8.psmdcp",
        "ref/dotnet/de/System.Runtime.xml",
        "ref/dotnet/es/System.Runtime.xml",
        "ref/dotnet/fr/System.Runtime.xml",
        "ref/dotnet/it/System.Runtime.xml",
        "ref/dotnet/ja/System.Runtime.xml",
        "ref/dotnet/ko/System.Runtime.xml",
        "ref/dotnet/ru/System.Runtime.xml",
        "ref/dotnet/System.Runtime.dll",
        "ref/dotnet/System.Runtime.xml",
        "ref/dotnet/zh-hans/System.Runtime.xml",
        "ref/dotnet/zh-hant/System.Runtime.xml",
        "ref/MonoAndroid10/_._",
        "ref/MonoTouch10/_._",
        "ref/net45/_._",
        "ref/netcore50/de/System.Runtime.xml",
        "ref/netcore50/es/System.Runtime.xml",
        "ref/netcore50/fr/System.Runtime.xml",
        "ref/netcore50/it/System.Runtime.xml",
        "ref/netcore50/ja/System.Runtime.xml",
        "ref/netcore50/ko/System.Runtime.xml",
        "ref/netcore50/ru/System.Runtime.xml",
        "ref/netcore50/System.Runtime.dll",
        "ref/netcore50/System.Runtime.xml",
        "ref/netcore50/zh-hans/System.Runtime.xml",
        "ref/netcore50/zh-hant/System.Runtime.xml",
        "ref/win8/_._",
        "ref/wp80/_._",
        "ref/wpa81/_._",
        "ref/xamarinios10/_._",
        "ref/xamarinmac20/_._",
        "System.Runtime.nuspec"
      ]
    },
    "System.Runtime.Handles/4.0.0": {
      "type": "package",
      "sha512": "638VhpRq63tVcQ6HDb3um3R/J2BtR1Sa96toHo6PcJGPXEPEsleCuqhBgX2gFCz0y0qkutANwW6VPPY5wQu1XQ==",
      "files": [
        "[Content_Types].xml",
        "_rels/.rels",
        "lib/DNXCore50/System.Runtime.Handles.dll",
        "lib/MonoAndroid10/_._",
        "lib/MonoTouch10/_._",
        "lib/net46/_._",
        "lib/netcore50/System.Runtime.Handles.dll",
        "lib/xamarinios10/_._",
        "lib/xamarinmac20/_._",
        "package/services/metadata/core-properties/da57aa32ff2441d1acfe85bee4f101ab.psmdcp",
        "ref/dotnet/de/System.Runtime.Handles.xml",
        "ref/dotnet/es/System.Runtime.Handles.xml",
        "ref/dotnet/fr/System.Runtime.Handles.xml",
        "ref/dotnet/it/System.Runtime.Handles.xml",
        "ref/dotnet/ja/System.Runtime.Handles.xml",
        "ref/dotnet/ko/System.Runtime.Handles.xml",
        "ref/dotnet/ru/System.Runtime.Handles.xml",
        "ref/dotnet/System.Runtime.Handles.dll",
        "ref/dotnet/System.Runtime.Handles.xml",
        "ref/dotnet/zh-hans/System.Runtime.Handles.xml",
        "ref/dotnet/zh-hant/System.Runtime.Handles.xml",
        "ref/MonoAndroid10/_._",
        "ref/MonoTouch10/_._",
        "ref/net46/_._",
        "ref/xamarinios10/_._",
        "ref/xamarinmac20/_._",
        "runtimes/win8-aot/lib/netcore50/System.Runtime.Handles.dll",
        "System.Runtime.Handles.nuspec"
      ]
    },
    "System.Threading.Tasks/4.0.0": {
      "type": "package",
      "sha512": "dA3y1B6Pc8mNt9obhEWWGGpvEakS51+nafXpmM/Z8IF847GErLXGTjdfA+AYEKszfFbH7SVLWUklXhYeeSQ1lw==",
      "files": [
        "[Content_Types].xml",
        "_rels/.rels",
        "lib/MonoAndroid10/_._",
        "lib/MonoTouch10/_._",
        "lib/net45/_._",
        "lib/win8/_._",
        "lib/wp80/_._",
        "lib/wpa81/_._",
        "lib/xamarinios10/_._",
        "lib/xamarinmac20/_._",
        "License.rtf",
        "package/services/metadata/core-properties/e45094f04ec149d1ba36afbb03ce2e9e.psmdcp",
        "ref/dotnet/de/System.Threading.Tasks.xml",
        "ref/dotnet/es/System.Threading.Tasks.xml",
        "ref/dotnet/fr/System.Threading.Tasks.xml",
        "ref/dotnet/it/System.Threading.Tasks.xml",
        "ref/dotnet/ja/System.Threading.Tasks.xml",
        "ref/dotnet/ko/System.Threading.Tasks.xml",
        "ref/dotnet/ru/System.Threading.Tasks.xml",
        "ref/dotnet/System.Threading.Tasks.dll",
        "ref/dotnet/System.Threading.Tasks.xml",
        "ref/dotnet/zh-hans/System.Threading.Tasks.xml",
        "ref/dotnet/zh-hant/System.Threading.Tasks.xml",
        "ref/MonoAndroid10/_._",
        "ref/MonoTouch10/_._",
        "ref/net45/_._",
        "ref/netcore50/de/System.Threading.Tasks.xml",
        "ref/netcore50/es/System.Threading.Tasks.xml",
        "ref/netcore50/fr/System.Threading.Tasks.xml",
        "ref/netcore50/it/System.Threading.Tasks.xml",
        "ref/netcore50/ja/System.Threading.Tasks.xml",
        "ref/netcore50/ko/System.Threading.Tasks.xml",
        "ref/netcore50/ru/System.Threading.Tasks.xml",
        "ref/netcore50/System.Threading.Tasks.dll",
        "ref/netcore50/System.Threading.Tasks.xml",
        "ref/netcore50/zh-hans/System.Threading.Tasks.xml",
        "ref/netcore50/zh-hant/System.Threading.Tasks.xml",
        "ref/win8/_._",
        "ref/wp80/_._",
        "ref/wpa81/_._",
        "ref/xamarinios10/_._",
        "ref/xamarinmac20/_._",
        "System.Threading.Tasks.nuspec"
      ]
    }
  },
  "projectFileDependencyGroups": {
    "": [
      "System.Net.Primitives >= 4.0.10",
      "System.Runtime >= 4.0.0",
      "System.Threading.Tasks >= 4.0.0"
    ],
    ".NETPlatform,Version=v5.0": []
  }
}<|MERGE_RESOLUTION|>--- conflicted
+++ resolved
@@ -1,10 +1,6 @@
 {
   "locked": true,
-<<<<<<< HEAD
-  "version": -9996,
-=======
   "version": 1,
->>>>>>> bac4d00f
   "targets": {
     ".NETPlatform,Version=v5.0": {
       "System.Net.Primitives/4.0.10": {
