{
<<<<<<< HEAD
  "locked": false,
  "version": -9996,
=======
  "locked": true,
  "version": 1,
>>>>>>> 8aab6fcc
  "targets": {
    ".NETPlatform,Version=v5.0": {
      "System.IO/4.0.0": {
        "type": "package",
        "dependencies": {
          "System.Runtime": "4.0.0",
          "System.Text.Encoding": "4.0.0",
          "System.Threading.Tasks": "4.0.0"
        },
        "compile": {
          "ref/dotnet/System.IO.dll": {}
        }
      },
      "System.Net.Primitives/4.0.10": {
        "type": "package",
        "dependencies": {
          "System.Runtime": "4.0.0",
          "System.Runtime.Handles": "4.0.0"
        },
        "compile": {
          "ref/dotnet/System.Net.Primitives.dll": {}
        }
      },
      "System.Runtime/4.0.0": {
        "type": "package",
        "compile": {
          "ref/dotnet/System.Runtime.dll": {}
        }
      },
      "System.Runtime.Handles/4.0.0": {
        "type": "package",
        "dependencies": {
          "System.Runtime": "4.0.0"
        },
        "compile": {
          "ref/dotnet/System.Runtime.Handles.dll": {}
        }
      },
      "System.Text.Encoding/4.0.0": {
        "type": "package",
        "dependencies": {
          "System.Runtime": "4.0.0"
        },
        "compile": {
          "ref/dotnet/System.Text.Encoding.dll": {}
        }
      },
      "System.Threading.Tasks/4.0.0": {
        "type": "package",
        "dependencies": {
          "System.Runtime": "4.0.0"
        },
        "compile": {
          "ref/dotnet/System.Threading.Tasks.dll": {}
        }
      }
    }
  },
  "libraries": {
    "System.IO/4.0.0": {
      "type": "package",
      "sha512": "MoCHQ0u5n0OMwUS8OX4Gl48qKiQziSW5cXvt82d+MmAcsLq9OL90+ihnu/aJ1h6OOYcBswrZAEuApfZha9w2lg==",
      "files": [
        "lib/MonoAndroid10/_._",
        "lib/MonoTouch10/_._",
        "lib/net45/_._",
        "lib/win8/_._",
        "lib/wp80/_._",
        "lib/wpa81/_._",
        "lib/xamarinios10/_._",
        "lib/xamarinmac20/_._",
        "License.rtf",
        "ref/dotnet/de/System.IO.xml",
        "ref/dotnet/es/System.IO.xml",
        "ref/dotnet/fr/System.IO.xml",
        "ref/dotnet/it/System.IO.xml",
        "ref/dotnet/ja/System.IO.xml",
        "ref/dotnet/ko/System.IO.xml",
        "ref/dotnet/ru/System.IO.xml",
        "ref/dotnet/System.IO.dll",
        "ref/dotnet/System.IO.xml",
        "ref/dotnet/zh-hans/System.IO.xml",
        "ref/dotnet/zh-hant/System.IO.xml",
        "ref/MonoAndroid10/_._",
        "ref/MonoTouch10/_._",
        "ref/net45/_._",
        "ref/netcore50/de/System.IO.xml",
        "ref/netcore50/es/System.IO.xml",
        "ref/netcore50/fr/System.IO.xml",
        "ref/netcore50/it/System.IO.xml",
        "ref/netcore50/ja/System.IO.xml",
        "ref/netcore50/ko/System.IO.xml",
        "ref/netcore50/ru/System.IO.xml",
        "ref/netcore50/System.IO.dll",
        "ref/netcore50/System.IO.xml",
        "ref/netcore50/zh-hans/System.IO.xml",
        "ref/netcore50/zh-hant/System.IO.xml",
        "ref/win8/_._",
        "ref/wp80/_._",
        "ref/wpa81/_._",
        "ref/xamarinios10/_._",
        "ref/xamarinmac20/_._",
        "System.IO.4.0.0.nupkg",
        "System.IO.4.0.0.nupkg.sha512",
        "System.IO.nuspec"
      ]
    },
    "System.Net.Primitives/4.0.10": {
      "type": "package",
      "serviceable": true,
      "sha512": "YQqIpmMhnKjIbT7rl6dlf7xM5DxaMR+whduZ9wKb9OhMLjoueAJO3HPPJI+Naf3v034kb+xZqdc3zo44o3HWcg==",
      "files": [
        "lib/DNXCore50/System.Net.Primitives.dll",
        "lib/MonoAndroid10/_._",
        "lib/MonoTouch10/_._",
        "lib/net46/_._",
        "lib/netcore50/System.Net.Primitives.dll",
        "lib/xamarinios10/_._",
        "lib/xamarinmac20/_._",
        "ref/dotnet/de/System.Net.Primitives.xml",
        "ref/dotnet/es/System.Net.Primitives.xml",
        "ref/dotnet/fr/System.Net.Primitives.xml",
        "ref/dotnet/it/System.Net.Primitives.xml",
        "ref/dotnet/ja/System.Net.Primitives.xml",
        "ref/dotnet/ko/System.Net.Primitives.xml",
        "ref/dotnet/ru/System.Net.Primitives.xml",
        "ref/dotnet/System.Net.Primitives.dll",
        "ref/dotnet/System.Net.Primitives.xml",
        "ref/dotnet/zh-hans/System.Net.Primitives.xml",
        "ref/dotnet/zh-hant/System.Net.Primitives.xml",
        "ref/MonoAndroid10/_._",
        "ref/MonoTouch10/_._",
        "ref/net46/_._",
        "ref/xamarinios10/_._",
        "ref/xamarinmac20/_._",
        "System.Net.Primitives.4.0.10.nupkg",
        "System.Net.Primitives.4.0.10.nupkg.sha512",
        "System.Net.Primitives.nuspec"
      ]
    },
    "System.Runtime/4.0.0": {
      "type": "package",
      "sha512": "Uq9epame8hEqJlj4KaWb67dDJvj4IM37jRFGVeFbugRdPz48bR0voyBhrbf3iSa2tAmlkg4lsa6BUOL9iwlMew==",
      "files": [
        "lib/MonoAndroid10/_._",
        "lib/MonoTouch10/_._",
        "lib/net45/_._",
        "lib/win8/_._",
        "lib/wp80/_._",
        "lib/wpa81/_._",
        "lib/xamarinios10/_._",
        "lib/xamarinmac20/_._",
        "License.rtf",
        "ref/dotnet/de/System.Runtime.xml",
        "ref/dotnet/es/System.Runtime.xml",
        "ref/dotnet/fr/System.Runtime.xml",
        "ref/dotnet/it/System.Runtime.xml",
        "ref/dotnet/ja/System.Runtime.xml",
        "ref/dotnet/ko/System.Runtime.xml",
        "ref/dotnet/ru/System.Runtime.xml",
        "ref/dotnet/System.Runtime.dll",
        "ref/dotnet/System.Runtime.xml",
        "ref/dotnet/zh-hans/System.Runtime.xml",
        "ref/dotnet/zh-hant/System.Runtime.xml",
        "ref/MonoAndroid10/_._",
        "ref/MonoTouch10/_._",
        "ref/net45/_._",
        "ref/netcore50/de/System.Runtime.xml",
        "ref/netcore50/es/System.Runtime.xml",
        "ref/netcore50/fr/System.Runtime.xml",
        "ref/netcore50/it/System.Runtime.xml",
        "ref/netcore50/ja/System.Runtime.xml",
        "ref/netcore50/ko/System.Runtime.xml",
        "ref/netcore50/ru/System.Runtime.xml",
        "ref/netcore50/System.Runtime.dll",
        "ref/netcore50/System.Runtime.xml",
        "ref/netcore50/zh-hans/System.Runtime.xml",
        "ref/netcore50/zh-hant/System.Runtime.xml",
        "ref/win8/_._",
        "ref/wp80/_._",
        "ref/wpa81/_._",
        "ref/xamarinios10/_._",
        "ref/xamarinmac20/_._",
        "System.Runtime.4.0.0.nupkg",
        "System.Runtime.4.0.0.nupkg.sha512",
        "System.Runtime.nuspec"
      ]
    },
    "System.Runtime.Handles/4.0.0": {
      "type": "package",
      "serviceable": true,
      "sha512": "638VhpRq63tVcQ6HDb3um3R/J2BtR1Sa96toHo6PcJGPXEPEsleCuqhBgX2gFCz0y0qkutANwW6VPPY5wQu1XQ==",
      "files": [
        "lib/DNXCore50/System.Runtime.Handles.dll",
        "lib/MonoAndroid10/_._",
        "lib/MonoTouch10/_._",
        "lib/net46/_._",
        "lib/netcore50/System.Runtime.Handles.dll",
        "lib/xamarinios10/_._",
        "lib/xamarinmac20/_._",
        "ref/dotnet/de/System.Runtime.Handles.xml",
        "ref/dotnet/es/System.Runtime.Handles.xml",
        "ref/dotnet/fr/System.Runtime.Handles.xml",
        "ref/dotnet/it/System.Runtime.Handles.xml",
        "ref/dotnet/ja/System.Runtime.Handles.xml",
        "ref/dotnet/ko/System.Runtime.Handles.xml",
        "ref/dotnet/ru/System.Runtime.Handles.xml",
        "ref/dotnet/System.Runtime.Handles.dll",
        "ref/dotnet/System.Runtime.Handles.xml",
        "ref/dotnet/zh-hans/System.Runtime.Handles.xml",
        "ref/dotnet/zh-hant/System.Runtime.Handles.xml",
        "ref/MonoAndroid10/_._",
        "ref/MonoTouch10/_._",
        "ref/net46/_._",
        "ref/xamarinios10/_._",
        "ref/xamarinmac20/_._",
        "runtimes/win8-aot/lib/netcore50/System.Runtime.Handles.dll",
        "System.Runtime.Handles.4.0.0.nupkg",
        "System.Runtime.Handles.4.0.0.nupkg.sha512",
        "System.Runtime.Handles.nuspec"
      ]
    },
    "System.Text.Encoding/4.0.0": {
      "type": "package",
      "sha512": "AMxFNOXpA6Ab8swULbXuJmoT2K5w6TnV3ObF5wsmEcIHQUJghoZtDVfVHb08O2wW15mOSI1i9Wg0Dx0pY13o8g==",
      "files": [
        "lib/MonoAndroid10/_._",
        "lib/MonoTouch10/_._",
        "lib/net45/_._",
        "lib/win8/_._",
        "lib/wp80/_._",
        "lib/wpa81/_._",
        "lib/xamarinios10/_._",
        "lib/xamarinmac20/_._",
        "License.rtf",
        "ref/dotnet/de/System.Text.Encoding.xml",
        "ref/dotnet/es/System.Text.Encoding.xml",
        "ref/dotnet/fr/System.Text.Encoding.xml",
        "ref/dotnet/it/System.Text.Encoding.xml",
        "ref/dotnet/ja/System.Text.Encoding.xml",
        "ref/dotnet/ko/System.Text.Encoding.xml",
        "ref/dotnet/ru/System.Text.Encoding.xml",
        "ref/dotnet/System.Text.Encoding.dll",
        "ref/dotnet/System.Text.Encoding.xml",
        "ref/dotnet/zh-hans/System.Text.Encoding.xml",
        "ref/dotnet/zh-hant/System.Text.Encoding.xml",
        "ref/MonoAndroid10/_._",
        "ref/MonoTouch10/_._",
        "ref/net45/_._",
        "ref/netcore50/de/System.Text.Encoding.xml",
        "ref/netcore50/es/System.Text.Encoding.xml",
        "ref/netcore50/fr/System.Text.Encoding.xml",
        "ref/netcore50/it/System.Text.Encoding.xml",
        "ref/netcore50/ja/System.Text.Encoding.xml",
        "ref/netcore50/ko/System.Text.Encoding.xml",
        "ref/netcore50/ru/System.Text.Encoding.xml",
        "ref/netcore50/System.Text.Encoding.dll",
        "ref/netcore50/System.Text.Encoding.xml",
        "ref/netcore50/zh-hans/System.Text.Encoding.xml",
        "ref/netcore50/zh-hant/System.Text.Encoding.xml",
        "ref/win8/_._",
        "ref/wp80/_._",
        "ref/wpa81/_._",
        "ref/xamarinios10/_._",
        "ref/xamarinmac20/_._",
        "System.Text.Encoding.4.0.0.nupkg",
        "System.Text.Encoding.4.0.0.nupkg.sha512",
        "System.Text.Encoding.nuspec"
      ]
    },
    "System.Threading.Tasks/4.0.0": {
      "type": "package",
      "sha512": "dA3y1B6Pc8mNt9obhEWWGGpvEakS51+nafXpmM/Z8IF847GErLXGTjdfA+AYEKszfFbH7SVLWUklXhYeeSQ1lw==",
      "files": [
        "lib/MonoAndroid10/_._",
        "lib/MonoTouch10/_._",
        "lib/net45/_._",
        "lib/win8/_._",
        "lib/wp80/_._",
        "lib/wpa81/_._",
        "lib/xamarinios10/_._",
        "lib/xamarinmac20/_._",
        "License.rtf",
        "ref/dotnet/de/System.Threading.Tasks.xml",
        "ref/dotnet/es/System.Threading.Tasks.xml",
        "ref/dotnet/fr/System.Threading.Tasks.xml",
        "ref/dotnet/it/System.Threading.Tasks.xml",
        "ref/dotnet/ja/System.Threading.Tasks.xml",
        "ref/dotnet/ko/System.Threading.Tasks.xml",
        "ref/dotnet/ru/System.Threading.Tasks.xml",
        "ref/dotnet/System.Threading.Tasks.dll",
        "ref/dotnet/System.Threading.Tasks.xml",
        "ref/dotnet/zh-hans/System.Threading.Tasks.xml",
        "ref/dotnet/zh-hant/System.Threading.Tasks.xml",
        "ref/MonoAndroid10/_._",
        "ref/MonoTouch10/_._",
        "ref/net45/_._",
        "ref/netcore50/de/System.Threading.Tasks.xml",
        "ref/netcore50/es/System.Threading.Tasks.xml",
        "ref/netcore50/fr/System.Threading.Tasks.xml",
        "ref/netcore50/it/System.Threading.Tasks.xml",
        "ref/netcore50/ja/System.Threading.Tasks.xml",
        "ref/netcore50/ko/System.Threading.Tasks.xml",
        "ref/netcore50/ru/System.Threading.Tasks.xml",
        "ref/netcore50/System.Threading.Tasks.dll",
        "ref/netcore50/System.Threading.Tasks.xml",
        "ref/netcore50/zh-hans/System.Threading.Tasks.xml",
        "ref/netcore50/zh-hant/System.Threading.Tasks.xml",
        "ref/win8/_._",
        "ref/wp80/_._",
        "ref/wpa81/_._",
        "ref/xamarinios10/_._",
        "ref/xamarinmac20/_._",
        "System.Threading.Tasks.4.0.0.nupkg",
        "System.Threading.Tasks.4.0.0.nupkg.sha512",
        "System.Threading.Tasks.nuspec"
      ]
    }
  },
  "projectFileDependencyGroups": {
    "": [
      "System.IO >= 4.0.0",
      "System.Net.Primitives >= 4.0.10",
      "System.Runtime >= 4.0.0",
      "System.Threading.Tasks >= 4.0.0"
    ],
    ".NETPlatform,Version=v5.0": []
  }
}<|MERGE_RESOLUTION|>--- conflicted
+++ resolved
@@ -1,11 +1,6 @@
 {
-<<<<<<< HEAD
-  "locked": false,
-  "version": -9996,
-=======
   "locked": true,
   "version": 1,
->>>>>>> 8aab6fcc
   "targets": {
     ".NETPlatform,Version=v5.0": {
       "System.IO/4.0.0": {
