--- conflicted
+++ resolved
@@ -1,11 +1,6 @@
 {
-<<<<<<< HEAD
-  "locked": false,
-  "version": -9996,
-=======
   "locked": true,
   "version": 1,
->>>>>>> 8aab6fcc
   "targets": {
     "DNXCore,Version=v5.0": {
       "Microsoft.Win32.Primitives/4.0.0": {
@@ -473,12 +468,8 @@
           "lib/dnxcore50/xunit.execution.dnx.dll": {}
         }
       },
-<<<<<<< HEAD
-      "xunit.netcore.extensions/1.0.0-prerelease-00088": {
-=======
       "xunit.netcore.extensions/1.0.0-prerelease-00085": {
         "type": "package",
->>>>>>> 8aab6fcc
         "dependencies": {
           "System.Diagnostics.Debug": "4.0.10",
           "System.IO": "4.0.10",
@@ -1558,16 +1549,6 @@
         "xunit.extensibility.execution.nuspec"
       ]
     },
-<<<<<<< HEAD
-    "xunit.netcore.extensions/1.0.0-prerelease-00088": {
-      "serviceable": true,
-      "sha512": "F98Mp8UUic4jYUja9EBIWBJNru+05cwwseju7m8ypnEonIR/9Q9lWWomGB4S8cCUfDgw5fvbNC3f22SpsnZYgg==",
-      "files": [
-        "xunit.netcore.extensions.1.0.0-prerelease-00088.nupkg",
-        "xunit.netcore.extensions.1.0.0-prerelease-00088.nupkg.sha512",
-        "xunit.netcore.extensions.nuspec",
-        "lib/dotnet/Xunit.NetCore.Extensions.dll"
-=======
     "xunit.netcore.extensions/1.0.0-prerelease-00085": {
       "type": "package",
       "serviceable": true,
@@ -1577,7 +1558,6 @@
         "xunit.netcore.extensions.1.0.0-prerelease-00085.nupkg",
         "xunit.netcore.extensions.1.0.0-prerelease-00085.nupkg.sha512",
         "xunit.netcore.extensions.nuspec"
->>>>>>> 8aab6fcc
       ]
     }
   },
