--- conflicted
+++ resolved
@@ -150,16 +150,10 @@
           "lib/dotnet/System.IO.FileSystem.Primitives.dll": {}
         }
       },
-<<<<<<< HEAD
-      "System.Net.NameResolution/4.0.0-beta-23316": {
-        "dependencies": {
-          "System.Private.Networking": "4.0.1-beta-23316"
-=======
       "System.Net.NameResolution/4.0.0-beta-23324": {
         "type": "package",
         "dependencies": {
           "System.Private.Networking": "4.0.1-beta-23324"
->>>>>>> 8aab6fcc
         },
         "compile": {
           "ref/dotnet/System.Net.NameResolution.dll": {}
@@ -180,24 +174,6 @@
           "lib/DNXCore50/System.Net.Primitives.dll": {}
         }
       },
-<<<<<<< HEAD
-      "System.Private.Networking/4.0.1-beta-23316": {
-        "dependencies": {
-          "System.Runtime": "4.0.20",
-          "System.Runtime.InteropServices": "4.0.20",
-          "System.Diagnostics.Tracing": "4.0.20",
-          "System.Resources.ResourceManager": "4.0.0",
-          "System.Runtime.Handles": "4.0.0",
-          "System.Security.Cryptography.X509Certificates": "4.0.0-beta-23316",
-          "System.Collections.Concurrent": "4.0.0",
-          "System.Collections.NonGeneric": "4.0.0",
-          "System.Security.SecureString": "4.0.0-beta-23316",
-          "System.Security.Principal.Windows": "4.0.0-beta-23316",
-          "Microsoft.Win32.Primitives": "4.0.0",
-          "System.IO.FileSystem": "4.0.0",
-          "System.Threading.Overlapped": "4.0.0",
-          "System.Security.Cryptography.Primitives": "4.0.0-beta-23316",
-=======
       "System.Private.Networking/4.0.1-beta-23324": {
         "type": "package",
         "dependencies": {
@@ -211,7 +187,6 @@
           "System.Globalization": "4.0.10",
           "System.IO": "4.0.10",
           "System.IO.FileSystem": "4.0.0",
->>>>>>> 8aab6fcc
           "System.IO.FileSystem.Primitives": "4.0.0",
           "System.Resources.ResourceManager": "4.0.0",
           "System.Runtime": "4.0.20",
@@ -224,19 +199,10 @@
           "System.Threading": "4.0.10",
           "System.Threading.Overlapped": "4.0.0",
           "System.Threading.Tasks": "4.0.10",
-<<<<<<< HEAD
-          "System.IO": "4.0.10",
-          "System.Diagnostics.Debug": "4.0.10",
-          "System.Threading.ThreadPool": "4.0.10-beta-23316",
-          "System.ComponentModel.EventBasedAsync": "4.0.10",
-          "System.Runtime.Extensions": "4.0.10",
-          "System.Globalization": "4.0.10"
-=======
           "System.Threading.ThreadPool": "4.0.10-beta-23324"
         },
         "compile": {
           "ref/dnxcore50/_._": {}
->>>>>>> 8aab6fcc
         },
         "runtime": {
           "lib/DNXCore50/System.Private.Networking.dll": {}
@@ -361,91 +327,6 @@
           "lib/dotnet/System.Security.Claims.dll": {}
         }
       },
-<<<<<<< HEAD
-      "System.Security.Cryptography.Algorithms/4.0.0-beta-23316": {
-        "dependencies": {
-          "System.Runtime": "4.0.20",
-          "System.Security.Cryptography.Primitives": "4.0.0-beta-23316",
-          "System.IO": "4.0.10",
-          "System.Runtime.InteropServices": "4.0.20",
-          "System.Resources.ResourceManager": "4.0.0",
-          "System.Runtime.Handles": "4.0.0",
-          "System.Text.Encoding.Extensions": "4.0.0",
-          "System.Text.Encoding": "4.0.0"
-        },
-        "compile": {
-          "ref/dotnet/System.Security.Cryptography.Algorithms.dll": {}
-        },
-        "runtime": {
-          "lib/dotnet/System.Security.Cryptography.Algorithms.dll": {}
-        }
-      },
-      "System.Security.Cryptography.Cng/4.0.0-beta-23316": {
-        "dependencies": {
-          "System.Runtime": "4.0.20",
-          "System.Security.Cryptography.Algorithms": "4.0.0-beta-23316",
-          "System.Security.Cryptography.Primitives": "4.0.0-beta-23316",
-          "System.IO": "4.0.10",
-          "System.Runtime.InteropServices": "4.0.20",
-          "System.Resources.ResourceManager": "4.0.0",
-          "System.Runtime.Handles": "4.0.0",
-          "System.Runtime.Extensions": "4.0.0"
-        },
-        "compile": {
-          "ref/dotnet/System.Security.Cryptography.Cng.dll": {}
-        },
-        "runtime": {
-          "lib/dotnet/System.Security.Cryptography.Cng.dll": {}
-        }
-      },
-      "System.Security.Cryptography.Csp/4.0.0-beta-23316": {
-        "dependencies": {
-          "System.Runtime": "4.0.20",
-          "System.Runtime.InteropServices": "4.0.20",
-          "System.Resources.ResourceManager": "4.0.0",
-          "System.Security.Cryptography.Primitives": "4.0.0-beta-23316",
-          "System.Security.Cryptography.Encoding": "4.0.0-beta-23316",
-          "System.Security.Cryptography.Algorithms": "4.0.0-beta-23316",
-          "System.Reflection": "4.0.0",
-          "System.Runtime.Handles": "4.0.0",
-          "System.IO": "4.0.10",
-          "System.Runtime.Extensions": "4.0.10",
-          "System.Text.Encoding": "4.0.10",
-          "System.Threading": "4.0.10"
-        },
-        "compile": {
-          "ref/dotnet/System.Security.Cryptography.Csp.dll": {}
-        },
-        "runtime": {
-          "lib/DNXCore50/System.Security.Cryptography.Csp.dll": {}
-        }
-      },
-      "System.Security.Cryptography.Encoding/4.0.0-beta-23316": {
-        "dependencies": {
-          "System.Runtime": "4.0.20",
-          "System.Runtime.InteropServices": "4.0.20",
-          "System.Resources.ResourceManager": "4.0.0",
-          "System.Runtime.Handles": "4.0.0",
-          "System.Security.Cryptography.Primitives": "4.0.0-beta-23316",
-          "System.Diagnostics.Debug": "4.0.10"
-        },
-        "compile": {
-          "ref/dotnet/System.Security.Cryptography.Encoding.dll": {}
-        },
-        "runtime": {
-          "lib/dotnet/System.Security.Cryptography.Encoding.dll": {}
-        }
-      },
-      "System.Security.Cryptography.Primitives/4.0.0-beta-23316": {
-        "dependencies": {
-          "System.Runtime": "4.0.20",
-          "System.IO": "4.0.10",
-          "System.Threading.Tasks": "4.0.0",
-          "System.Resources.ResourceManager": "4.0.0",
-          "System.Threading": "4.0.0",
-          "System.Diagnostics.Debug": "4.0.0",
-          "System.Globalization": "4.0.0"
-=======
       "System.Security.Cryptography.Algorithms/4.0.0-beta-23324": {
         "type": "package",
         "dependencies": {
@@ -476,7 +357,6 @@
           "System.Runtime": "4.0.20",
           "System.Threading": "4.0.0",
           "System.Threading.Tasks": "4.0.0"
->>>>>>> 8aab6fcc
         },
         "compile": {
           "ref/dotnet/System.Security.Cryptography.Primitives.dll": {}
@@ -485,28 +365,6 @@
           "lib/dotnet/System.Security.Cryptography.Primitives.dll": {}
         }
       },
-<<<<<<< HEAD
-      "System.Security.Cryptography.X509Certificates/4.0.0-beta-23316": {
-        "dependencies": {
-          "System.Runtime": "4.0.20",
-          "System.Runtime.InteropServices": "4.0.20",
-          "System.Resources.ResourceManager": "4.0.0",
-          "System.Security.Cryptography.Primitives": "4.0.0-beta-23316",
-          "System.Security.Cryptography.Csp": "4.0.0-beta-23316",
-          "System.Security.Cryptography.Encoding": "4.0.0-beta-23316",
-          "System.Security.Cryptography.Algorithms": "4.0.0-beta-23316",
-          "System.Runtime.Handles": "4.0.0",
-          "System.Runtime.Numerics": "4.0.0",
-          "System.Globalization.Calendars": "4.0.0",
-          "System.IO.FileSystem": "4.0.0",
-          "System.Security.Cryptography.Cng": "4.0.0-beta-23316",
-          "System.Globalization": "4.0.10",
-          "System.Collections": "4.0.10",
-          "System.IO": "4.0.10",
-          "System.Runtime.Extensions": "4.0.10",
-          "System.Threading": "4.0.10",
-          "System.Text.Encoding": "4.0.10"
-=======
       "System.Security.Cryptography.X509Certificates/4.0.0-beta-23324": {
         "type": "package",
         "dependencies": {
@@ -514,7 +372,6 @@
           "System.Runtime.Handles": "4.0.0",
           "System.Security.Cryptography.Algorithms": "4.0.0-beta-23324",
           "System.Security.Cryptography.Encoding": "4.0.0-beta-23324"
->>>>>>> 8aab6fcc
         },
         "compile": {
           "ref/dotnet/System.Security.Cryptography.X509Certificates.dll": {}
@@ -532,12 +389,8 @@
           "lib/dotnet/System.Security.Principal.dll": {}
         }
       },
-<<<<<<< HEAD
-      "System.Security.Principal.Windows/4.0.0-beta-23316": {
-=======
       "System.Security.Principal.Windows/4.0.0-beta-23324": {
         "type": "package",
->>>>>>> 8aab6fcc
         "dependencies": {
           "System.Collections": "4.0.0",
           "System.Diagnostics.Debug": "4.0.0",
@@ -559,25 +412,6 @@
           "lib/DNXCore50/System.Security.Principal.Windows.dll": {}
         }
       },
-<<<<<<< HEAD
-      "System.Security.SecureString/4.0.0-beta-23316": {
-        "dependencies": {
-          "System.Runtime": "4.0.20",
-          "System.Runtime.InteropServices": "4.0.20",
-          "System.Resources.ResourceManager": "4.0.0",
-          "System.Runtime.Handles": "4.0.0",
-          "System.Security.Cryptography.Primitives": "4.0.0-beta-23316",
-          "System.Threading": "4.0.10"
-        },
-        "compile": {
-          "ref/dotnet/System.Security.SecureString.dll": {}
-        },
-        "runtime": {
-          "lib/DNXCore50/System.Security.SecureString.dll": {}
-        }
-      },
-=======
->>>>>>> 8aab6fcc
       "System.Text.Encoding/4.0.10": {
         "type": "package",
         "dependencies": {
@@ -638,12 +472,8 @@
           "lib/DNXCore50/System.Threading.Tasks.dll": {}
         }
       },
-<<<<<<< HEAD
-      "System.Threading.ThreadPool/4.0.10-beta-23316": {
-=======
       "System.Threading.ThreadPool/4.0.10-beta-23324": {
         "type": "package",
->>>>>>> 8aab6fcc
         "dependencies": {
           "System.Runtime": "4.0.0",
           "System.Runtime.InteropServices": "4.0.0"
@@ -1063,21 +893,11 @@
         "System.IO.FileSystem.Primitives.nuspec"
       ]
     },
-<<<<<<< HEAD
-    "System.Net.NameResolution/4.0.0-beta-23316": {
-      "serviceable": true,
-      "sha512": "7dxtnBNd/zL05kfawhyux22gLVh5t2bcwu+mJUs47DCQCFYVihaKHO2bvevkABypbVN4pvPI9flWBkzyqHhUow==",
-      "files": [
-        "System.Net.NameResolution.4.0.0-beta-23316.nupkg",
-        "System.Net.NameResolution.4.0.0-beta-23316.nupkg.sha512",
-        "System.Net.NameResolution.nuspec",
-=======
     "System.Net.NameResolution/4.0.0-beta-23324": {
       "type": "package",
       "serviceable": true,
       "sha512": "lNYXUmnSXUtLFY09Rc27zJ6/TxCuGggQzBgiuWHoWrjWxymuuxqPT2Mj7Dn7sUUh0GvF2MOx7Uk+rtCFBiIavg==",
       "files": [
->>>>>>> 8aab6fcc
         "lib/DNXCore50/System.Net.NameResolution.dll",
         "lib/MonoAndroid10/_._",
         "lib/MonoTouch10/_._",
@@ -1128,21 +948,11 @@
         "System.Net.Primitives.nuspec"
       ]
     },
-<<<<<<< HEAD
-    "System.Private.Networking/4.0.1-beta-23316": {
-      "serviceable": true,
-      "sha512": "ccZvi75qVr2y+HZTp8pQ9HHzl2A+rBiN6ljTPPyiHxWrmjT/dIsVud1yGuvnE6emeQDPod8vmPjkZUw+aKz+GA==",
-      "files": [
-        "System.Private.Networking.4.0.1-beta-23316.nupkg",
-        "System.Private.Networking.4.0.1-beta-23316.nupkg.sha512",
-        "System.Private.Networking.nuspec",
-=======
     "System.Private.Networking/4.0.1-beta-23324": {
       "type": "package",
       "serviceable": true,
       "sha512": "OfyxoeCdh1ypzdz1u0h1Clgt+6749vALs2ZPkLwsOPzL0INCG9ISYo+Jhh62ZD8TMkWwLrvyVppMBPHY6M7Upw==",
       "files": [
->>>>>>> 8aab6fcc
         "lib/DNXCore50/System.Private.Networking.dll",
         "lib/netcore50/System.Private.Networking.dll",
         "ref/dnxcore50/_._",
@@ -1436,22 +1246,11 @@
         "System.Security.Claims.nuspec"
       ]
     },
-<<<<<<< HEAD
-    "System.Security.Cryptography.Algorithms/4.0.0-beta-23316": {
-      "serviceable": true,
-      "sha512": "PfvnB/k9vKqA7GafjztuvqLjupcG9KbnRZrp9R9duSTotzFJIbrD2I46cLq/a6WKP+uz2Nwy8l6F0zCOBSSvRQ==",
-      "files": [
-        "System.Security.Cryptography.Algorithms.4.0.0-beta-23316.nupkg",
-        "System.Security.Cryptography.Algorithms.4.0.0-beta-23316.nupkg.sha512",
-        "System.Security.Cryptography.Algorithms.nuspec",
-        "lib/dotnet/System.Security.Cryptography.Algorithms.dll",
-=======
     "System.Security.Cryptography.Algorithms/4.0.0-beta-23324": {
       "type": "package",
       "serviceable": true,
       "sha512": "Mt6LwMj8hPp0+xZHcV6grZ7wSWhgycGkdZ6DQ9XvUY9NguUsvb/+fu2cMdrC7XsnpvwIROByp+p2dSjqBn3E2Q==",
       "files": [
->>>>>>> 8aab6fcc
         "lib/MonoAndroid10/_._",
         "lib/MonoTouch10/_._",
         "lib/net46/System.Security.Cryptography.Algorithms.dll",
@@ -1462,60 +1261,6 @@
         "ref/MonoTouch10/_._",
         "ref/net46/System.Security.Cryptography.Algorithms.dll",
         "ref/xamarinios10/_._",
-<<<<<<< HEAD
-        "ref/xamarinmac20/_._"
-      ]
-    },
-    "System.Security.Cryptography.Cng/4.0.0-beta-23316": {
-      "serviceable": true,
-      "sha512": "K0tiPjRVr3ctEDhahr5wvhMvrEHT4H+wRFSuai3i7I8kQ7Ba/yH/zNBA7rR93AJMWhqw2bxMPywn0q7I0FtlRQ==",
-      "files": [
-        "System.Security.Cryptography.Cng.4.0.0-beta-23316.nupkg",
-        "System.Security.Cryptography.Cng.4.0.0-beta-23316.nupkg.sha512",
-        "System.Security.Cryptography.Cng.nuspec",
-        "lib/dotnet/System.Security.Cryptography.Cng.dll",
-        "lib/net46/System.Security.Cryptography.Cng.dll",
-        "ref/dotnet/System.Security.Cryptography.Cng.dll",
-        "ref/net46/System.Security.Cryptography.Cng.dll"
-      ]
-    },
-    "System.Security.Cryptography.Csp/4.0.0-beta-23316": {
-      "serviceable": true,
-      "sha512": "wSKdNzPjbLqlixIM03DnzY5e/XzAyY7S9VbRi8zdjWnaiytGLBYbzocTeli8begAF4+lT42+tCeu4k1dm1SyrA==",
-      "files": [
-        "System.Security.Cryptography.Csp.4.0.0-beta-23316.nupkg",
-        "System.Security.Cryptography.Csp.4.0.0-beta-23316.nupkg.sha512",
-        "System.Security.Cryptography.Csp.nuspec",
-        "lib/DNXCore50/System.Security.Cryptography.Csp.dll",
-        "lib/MonoAndroid10/_._",
-        "lib/MonoTouch10/_._",
-        "lib/net46/System.Security.Cryptography.Csp.dll",
-        "lib/xamarinios10/_._",
-        "lib/xamarinmac20/_._",
-        "ref/dotnet/System.Security.Cryptography.Csp.dll",
-        "ref/MonoAndroid10/_._",
-        "ref/MonoTouch10/_._",
-        "ref/net46/System.Security.Cryptography.Csp.dll",
-        "ref/xamarinios10/_._",
-        "ref/xamarinmac20/_._"
-      ]
-    },
-    "System.Security.Cryptography.Encoding/4.0.0-beta-23316": {
-      "serviceable": true,
-      "sha512": "MF4r9s346IqjU0VIJUjr06sd8gL+Wjce1vKmFdQ4w577ky1CsPSv3/tU+ofMsNnLNUqA7ZMOdd66alFdMEsp9g==",
-      "files": [
-        "System.Security.Cryptography.Encoding.4.0.0-beta-23316.nupkg",
-        "System.Security.Cryptography.Encoding.4.0.0-beta-23316.nupkg.sha512",
-        "System.Security.Cryptography.Encoding.nuspec",
-        "System.Security.Cryptography.Encoding.xml",
-        "de/System.Security.Cryptography.Encoding.xml",
-        "es/System.Security.Cryptography.Encoding.xml",
-        "fr/System.Security.Cryptography.Encoding.xml",
-        "it/System.Security.Cryptography.Encoding.xml",
-        "ja/System.Security.Cryptography.Encoding.xml",
-        "ko/System.Security.Cryptography.Encoding.xml",
-        "lib/dotnet/System.Security.Cryptography.Encoding.dll",
-=======
         "ref/xamarinmac20/_._",
         "runtime.json",
         "System.Security.Cryptography.Algorithms.4.0.0-beta-23324.nupkg",
@@ -1528,7 +1273,6 @@
       "serviceable": true,
       "sha512": "JHOyknf1eYO6C39Vao6kAGpadq3PBO1L4tuzNEz/HvbH5sfIHPbjhxL11OyAhVKCzLCfEj6+aeClovFqZIRPyw==",
       "files": [
->>>>>>> 8aab6fcc
         "lib/MonoAndroid10/_._",
         "lib/MonoTouch10/_._",
         "lib/net46/System.Security.Cryptography.Encoding.dll",
@@ -1546,21 +1290,11 @@
         "System.Security.Cryptography.Encoding.nuspec"
       ]
     },
-<<<<<<< HEAD
-    "System.Security.Cryptography.Primitives/4.0.0-beta-23316": {
-      "serviceable": true,
-      "sha512": "wIzGlW1T3xIMrFvXUBKU5/iP8a4QkYhHmFB0Zxp09gPDPPifeCROtYzv1Sj/y5ZVRoKBnDAPiMMGIp1LMj7fOg==",
-      "files": [
-        "System.Security.Cryptography.Primitives.4.0.0-beta-23316.nupkg",
-        "System.Security.Cryptography.Primitives.4.0.0-beta-23316.nupkg.sha512",
-        "System.Security.Cryptography.Primitives.nuspec",
-=======
     "System.Security.Cryptography.Primitives/4.0.0-beta-23324": {
       "type": "package",
       "serviceable": true,
       "sha512": "ETZxelIX51Di4FTytd8ohSpN6Ym/32aWIX9E2NCFkd91qdexn2Dkysn80b6n4gX6jG+oL0UHQDtD/fYq8C65oQ==",
       "files": [
->>>>>>> 8aab6fcc
         "lib/dotnet/System.Security.Cryptography.Primitives.dll",
         "lib/MonoAndroid10/_._",
         "lib/MonoTouch10/_._",
@@ -1578,33 +1312,14 @@
         "System.Security.Cryptography.Primitives.nuspec"
       ]
     },
-<<<<<<< HEAD
-    "System.Security.Cryptography.X509Certificates/4.0.0-beta-23316": {
-      "serviceable": true,
-      "sha512": "RXSU+z0BiJZS9g/fyPyiKTDhPe5V8Reh+OtUaOtZlKvL55e0gCBAe33KifI9d9e12TSjnaDa439Yl9ZwIASysQ==",
-      "files": [
-        "System.Security.Cryptography.X509Certificates.4.0.0-beta-23316.nupkg",
-        "System.Security.Cryptography.X509Certificates.4.0.0-beta-23316.nupkg.sha512",
-        "System.Security.Cryptography.X509Certificates.nuspec",
-        "System.Security.Cryptography.X509Certificates.xml",
-        "de/System.Security.Cryptography.X509Certificates.xml",
-        "es/System.Security.Cryptography.X509Certificates.xml",
-        "fr/System.Security.Cryptography.X509Certificates.xml",
-        "it/System.Security.Cryptography.X509Certificates.xml",
-        "ja/System.Security.Cryptography.X509Certificates.xml",
-        "ko/System.Security.Cryptography.X509Certificates.xml",
-        "lib/DNXCore50/System.Security.Cryptography.X509Certificates.dll",
-=======
     "System.Security.Cryptography.X509Certificates/4.0.0-beta-23324": {
       "type": "package",
       "serviceable": true,
       "sha512": "8NaEOxkkNBUECh0cPzGpbXS0uzGDpnvxI0kqQKRGp9uA+9qCyQfxcqAT6ozAYtOuFNVaC1XU3zQnb7T2nfvIDg==",
       "files": [
->>>>>>> 8aab6fcc
         "lib/MonoAndroid10/_._",
         "lib/MonoTouch10/_._",
         "lib/net46/System.Security.Cryptography.X509Certificates.dll",
-        "lib/netcore50/System.Security.Cryptography.X509Certificates.dll",
         "lib/xamarinios10/_._",
         "lib/xamarinmac20/_._",
         "ref/dotnet/System.Security.Cryptography.X509Certificates.dll",
@@ -1652,22 +1367,6 @@
         "System.Security.Principal.nuspec"
       ]
     },
-<<<<<<< HEAD
-    "System.Security.Principal.Windows/4.0.0-beta-23316": {
-      "serviceable": true,
-      "sha512": "nhGXagP2GEqOO6xI8GNpu66rdvmk+2PpOqSnq80ftKpHv43AdUtSfBIcNfI9sYzh5Vthtx24x0cXyeX3jp0pEQ==",
-      "files": [
-        "System.Security.Principal.Windows.4.0.0-beta-23316.nupkg",
-        "System.Security.Principal.Windows.4.0.0-beta-23316.nupkg.sha512",
-        "System.Security.Principal.Windows.nuspec",
-        "System.Security.Principal.Windows.xml",
-        "de/System.Security.Principal.Windows.xml",
-        "es/System.Security.Principal.Windows.xml",
-        "fr/System.Security.Principal.Windows.xml",
-        "it/System.Security.Principal.Windows.xml",
-        "ja/System.Security.Principal.Windows.xml",
-        "ko/System.Security.Principal.Windows.xml",
-=======
     "System.Security.Principal.Windows/4.0.0-beta-23324": {
       "type": "package",
       "serviceable": true,
@@ -1680,7 +1379,6 @@
         "lib/DNXCore50/ja/System.Security.Principal.Windows.xml",
         "lib/DNXCore50/ko/System.Security.Principal.Windows.xml",
         "lib/DNXCore50/ru/System.Security.Principal.Windows.xml",
->>>>>>> 8aab6fcc
         "lib/DNXCore50/System.Security.Principal.Windows.dll",
         "lib/DNXCore50/System.Security.Principal.Windows.xml",
         "lib/DNXCore50/zh-hans/System.Security.Principal.Windows.xml",
@@ -1688,71 +1386,24 @@
         "lib/net46/System.Security.Principal.Windows.dll",
         "ref/dotnet/System.Security.Principal.Windows.dll",
         "ref/net46/System.Security.Principal.Windows.dll",
-<<<<<<< HEAD
-        "ru/System.Security.Principal.Windows.xml",
-        "zh-hans/System.Security.Principal.Windows.xml",
-        "zh-hant/System.Security.Principal.Windows.xml"
-      ]
-    },
-    "System.Security.SecureString/4.0.0-beta-23316": {
-      "serviceable": true,
-      "sha512": "WL2EHHhjou9OBwEPXWxm5w27zvG9VJ2WpFbgU3sR/HhbWgJdvHzYMFU2c6D/6gJZyUZs3tq5HXaQvTralvYL9g==",
-      "files": [
-        "System.Security.SecureString.4.0.0-beta-23316.nupkg",
-        "System.Security.SecureString.4.0.0-beta-23316.nupkg.sha512",
-        "System.Security.SecureString.nuspec",
-        "System.Security.SecureString.xml",
-        "de/System.Security.SecureString.xml",
-        "es/System.Security.SecureString.xml",
-        "fr/System.Security.SecureString.xml",
-        "it/System.Security.SecureString.xml",
-        "ja/System.Security.SecureString.xml",
-        "ko/System.Security.SecureString.xml",
-        "lib/DNXCore50/System.Security.SecureString.dll",
-        "lib/MonoAndroid10/_._",
-        "lib/MonoTouch10/_._",
-        "lib/net46/System.Security.SecureString.dll",
-        "lib/xamarinios10/_._",
-        "lib/xamarinmac20/_._",
-        "ref/dotnet/System.Security.SecureString.dll",
-        "ref/MonoAndroid10/_._",
-        "ref/MonoTouch10/_._",
-        "ref/net46/System.Security.SecureString.dll",
-        "ref/xamarinios10/_._",
-        "ref/xamarinmac20/_._",
-        "ru/System.Security.SecureString.xml",
-        "zh-hans/System.Security.SecureString.xml",
-        "zh-hant/System.Security.SecureString.xml"
-=======
         "System.Security.Principal.Windows.4.0.0-beta-23324.nupkg",
         "System.Security.Principal.Windows.4.0.0-beta-23324.nupkg.sha512",
         "System.Security.Principal.Windows.nuspec"
->>>>>>> 8aab6fcc
       ]
     },
     "System.Text.Encoding/4.0.10": {
       "type": "package",
       "sha512": "fNlSFgy4OuDlJrP9SFFxMlaLazq6ipv15sU5TiEgg9UCVnA/OgoVUfymFp4AOk1jOkW5SVxWbeeIUptcM+m/Vw==",
       "files": [
-<<<<<<< HEAD
-        "_rels/.rels",
-        "System.Text.Encoding.nuspec",
+        "lib/DNXCore50/System.Text.Encoding.dll",
+        "lib/MonoAndroid10/_._",
+        "lib/MonoTouch10/_._",
+        "lib/net46/_._",
         "lib/netcore50/System.Text.Encoding.dll",
-=======
->>>>>>> 8aab6fcc
-        "lib/DNXCore50/System.Text.Encoding.dll",
-        "lib/MonoAndroid10/_._",
-        "lib/MonoTouch10/_._",
-        "lib/net46/_._",
-        "lib/xamarinios10/_._",
-        "lib/xamarinmac20/_._",
-<<<<<<< HEAD
-        "ref/dotnet/System.Text.Encoding.dll",
-        "ref/dotnet/System.Text.Encoding.xml",
-        "ref/dotnet/zh-hant/System.Text.Encoding.xml",
-=======
->>>>>>> 8aab6fcc
+        "lib/xamarinios10/_._",
+        "lib/xamarinmac20/_._",
         "ref/dotnet/de/System.Text.Encoding.xml",
+        "ref/dotnet/es/System.Text.Encoding.xml",
         "ref/dotnet/fr/System.Text.Encoding.xml",
         "ref/dotnet/it/System.Text.Encoding.xml",
         "ref/dotnet/ja/System.Text.Encoding.xml",
@@ -1761,22 +1412,16 @@
         "ref/dotnet/System.Text.Encoding.dll",
         "ref/dotnet/System.Text.Encoding.xml",
         "ref/dotnet/zh-hans/System.Text.Encoding.xml",
-        "ref/dotnet/es/System.Text.Encoding.xml",
-        "runtimes/win8-aot/lib/netcore50/System.Text.Encoding.dll",
+        "ref/dotnet/zh-hant/System.Text.Encoding.xml",
         "ref/MonoAndroid10/_._",
         "ref/MonoTouch10/_._",
         "ref/net46/_._",
         "ref/xamarinios10/_._",
         "ref/xamarinmac20/_._",
-<<<<<<< HEAD
-        "package/services/metadata/core-properties/829e172aadac4937a5a6a4b386855282.psmdcp",
-        "[Content_Types].xml"
-=======
         "runtimes/win8-aot/lib/netcore50/System.Text.Encoding.dll",
         "System.Text.Encoding.4.0.10.nupkg",
         "System.Text.Encoding.4.0.10.nupkg.sha512",
         "System.Text.Encoding.nuspec"
->>>>>>> 8aab6fcc
       ]
     },
     "System.Text.Encoding.Extensions/4.0.10": {
@@ -1919,21 +1564,11 @@
         "System.Threading.Tasks.nuspec"
       ]
     },
-<<<<<<< HEAD
-    "System.Threading.ThreadPool/4.0.10-beta-23316": {
-      "serviceable": true,
-      "sha512": "bLByUFcpDs94+guIu/2of2rOA/zB/7dzPks3HNv98AqIQ1ObeQCpPkrSitr+E/pW6nDvdIH4I47KGve6yiBMFg==",
-      "files": [
-        "System.Threading.ThreadPool.4.0.10-beta-23316.nupkg",
-        "System.Threading.ThreadPool.4.0.10-beta-23316.nupkg.sha512",
-        "System.Threading.ThreadPool.nuspec",
-=======
     "System.Threading.ThreadPool/4.0.10-beta-23324": {
       "type": "package",
       "serviceable": true,
       "sha512": "G4SjGmiV72HBiv8wkfnKFGTieekrACU1m43VaeJ6vDeSyb08eEFusVH1UWZpOsUF25meCuzpda0ezus24b4rKA==",
       "files": [
->>>>>>> 8aab6fcc
         "lib/DNXCore50/System.Threading.ThreadPool.dll",
         "lib/MonoAndroid10/_._",
         "lib/MonoTouch10/_._",
