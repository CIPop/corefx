﻿<Project ToolsVersion="12.0" DefaultTargets="Build" xmlns="http://schemas.microsoft.com/developer/msbuild/2003">
  <Import Project="$([MSBuild]::GetDirectoryNameOfFileAbove($(MSBuildThisFileDirectory), dir.props))\dir.props" />
  <PropertyGroup>
    <AssemblyName>System.Net.Sockets</AssemblyName>
    <AssemblyVersion>4.0.10.0</AssemblyVersion>
    <OutputType>Library</OutputType>
    <ProjectGuid>{43311AFB-D7C4-4E5A-B1DE-855407F90D1B}</ProjectGuid>
    <AllowUnsafeBlocks>true</AllowUnsafeBlocks>
    <DefineConstants>$(DefineConstants);FEATURE_CORECLR</DefineConstants>
  </PropertyGroup>
  <!-- Help VS understand available configurations -->
  <PropertyGroup Condition=" '$(Configuration)|$(Platform)' == 'Linux_Debug|AnyCPU' " />
  <PropertyGroup Condition=" '$(Configuration)|$(Platform)' == 'Linux_Release|AnyCPU' " />
  <PropertyGroup Condition=" '$(Configuration)|$(Platform)' == 'OSX_Debug|AnyCPU' " />
  <PropertyGroup Condition=" '$(Configuration)|$(Platform)' == 'OSX_Release|AnyCPU' " />
  <PropertyGroup Condition=" '$(Configuration)|$(Platform)' == 'Windows_Debug|AnyCPU' " />
  <PropertyGroup Condition=" '$(Configuration)|$(Platform)' == 'Windows_Release|AnyCPU' " />

  <PropertyGroup>
    <!-- SYSTEM_NET_SOCKETS_DLL is required to allow source-level code sharing for types defined within the 
         System.Net.Internals namespace. -->
    <DefineConstants>$(DefineConstants);SYSTEM_NET_SOCKETS_DLL</DefineConstants>
  </PropertyGroup>

  <ItemGroup>
    <Compile Include="System\Net\DnsAPMExtensions.cs"/>
    <Compile Include="System\Net\StartIPOptions.cs"/>
    <Compile Include="System\Net\SocketPerfCounters.cs"/>

    <Compile Include="System\Net\Sockets\IOControlCode.cs" />
    <Compile Include="System\Net\Sockets\IPPacketInformation.cs" />
    <Compile Include="System\Net\Sockets\IPProtectionLevel.cs" />
    <Compile Include="System\Net\Sockets\LingerOption.cs" />
    <Compile Include="System\Net\Sockets\MulticastOption.cs" />
    <Compile Include="System\Net\Sockets\NetworkStream.cs" />
    <Compile Include="System\Net\Sockets\ProtocolType.cs" />
    <Compile Include="System\Net\Sockets\SelectMode.cs" />
    <Compile Include="System\Net\Sockets\SendPacketsElement.cs" />
    <Compile Include="System\Net\Sockets\Socket.cs" />
    <Compile Include="System\Net\Sockets\SocketAsyncEventArgs.cs" />
    <Compile Include="System\Net\Sockets\SocketAsyncOperation.cs" />
    <Compile Include="System\Net\Sockets\SocketFlags.cs" />
    <Compile Include="System\Net\Sockets\SocketInformation.cs" />
    <Compile Include="System\Net\Sockets\SocketInformationOptions.cs" />
    <Compile Include="System\Net\Sockets\SocketOptionLevel.cs" />
    <Compile Include="System\Net\Sockets\SocketOptionName.cs" />
    <Compile Include="System\Net\Sockets\SocketShutdown.cs" />
    <Compile Include="System\Net\Sockets\TCPClient.cs" />
    <Compile Include="System\Net\Sockets\TCPListener.cs" />
    <Compile Include="System\Net\Sockets\TransmitFileFlags.cs" />
    <Compile Include="System\Net\Sockets\UDPClient.cs" />
    <Compile Include="System\Net\Sockets\UdpReceiveResult.cs" />
    <Compile Include="System\Net\Sockets\_AcceptOverlappedAsyncResult.cs" />
    <Compile Include="System\Net\Sockets\_BaseOverlappedAsyncResult.cs" />
    <Compile Include="System\Net\Sockets\_ConnectOverlappedAsyncResult.cs" />
    <Compile Include="System\Net\Sockets\_DisconnectOverlappedAsyncResult.cs" />
    <Compile Include="System\Net\Sockets\_MultipleConnectAsync.cs" />
    <Compile Include="System\Net\Sockets\_OverlappedAsyncResult.cs" />
    <Compile Include="System\Net\Sockets\_ReceiveMessageOverlappedAsyncResult.cs" />
    <Compile Include="System\Net\Sockets\TransportType.cs" />
    
    <!-- Logging -->
    <Compile Include="$(CommonPath)\System\Net\Shims\TraceSource.cs">
      <Link>Common\System\Net\Shims\TraceSource.cs</Link>
    </Compile>
    <Compile Include="$(CommonPath)\System\Net\Logging\Logging.cs">
      <Link>Common\System\Net\Logging\Logging.cs</Link>
    </Compile>
    <Compile Include="$(CommonPath)\System\Net\Logging\GlobalLog.cs">
      <Link>Common\System\Net\Logging\GlobalLog.cs</Link>
    </Compile>
    <Compile Include="$(CommonPath)\System\Net\Logging\EventSourceLogging.cs">
      <Link>Common\System\Net\Logging\EventSourceLogging.cs</Link>
    </Compile>
    <Compile Include="$(CommonPath)\System\Net\InternalException.cs">
      <Link>Common\System\Net\InternalException.cs</Link>
    </Compile>

    <!-- Debug only --> 
    <Compile Include="$(CommonPath)\System\Net\DebugSafeHandle.cs">
      <Link>Common\System\Net\DebugSafeHandle.cs</Link>
    </Compile>
    <Compile Include="$(CommonPath)\System\Net\DebugSafeHandleMinusOneIsInvalid.cs">
      <Link>Common\System\Net\DebugSafeHandleMinusOneIsInvalid.cs</Link>
    </Compile>

    <!-- System.Net common -->
    <Compile Include="$(CommonPath)\System\Net\_ContextAwareResult.cs">
      <Link>Common\System\Net\_ContextAwareResult.cs</Link>
    </Compile>
    <Compile Include="$(CommonPath)\System\Net\_LazyAsyncResult.cs">
      <Link>Common\System\Net\_LazyAsyncResult.cs</Link>
    </Compile>
    <Compile Include="$(CommonPath)\System\Net\Shims\ExecutionContext.cs">
      <Link>Common\System\Net\Shims\ExecutionContext.cs</Link>
    </Compile>
    <Compile Include="$(CommonPath)\System\Net\Shims\DBNull.cs">
      <Link>Common\System\Net\Shims\DBNull.cs</Link>
    </Compile>
    
    <Compile Include="$(CommonPath)\System\Net\_BufferOffsetSize.cs">
      <Link>Common\System\Net\_BufferOffsetSize.cs</Link>
    </Compile>

    <Compile Include="$(CommonPath)\System\Net\ByteOrder.cs">
      <Link>Common\System\Net\ByteOrder.cs</Link>
    </Compile>

    <Compile Include="$(CommonPath)\System\Net\IPEndPointStatics.cs">
      <Link>Common\System\Net\IPEndPointStatics.cs</Link>
    </Compile>

    <Compile Include="$(CommonPath)\System\Net\IPAddressParserStatics.cs" >
      <Link>Common\System\Net\IPAddressParserStatics.cs</Link>
    </Compile>

    <Compile Include="$(CommonPath)\System\Net\ExceptionCheck.cs">
      <Link>Common\System\Net\ExceptionCheck.cs</Link>
    </Compile>

    <Compile Include="$(CommonPath)\System\Net\RangeValidationHelpers.cs">
      <Link>Common\System\Net\RangeValidationHelpers.cs</Link>
    </Compile>

    <Compile Include="$(CommonPath)\System\Net\SafeCloseSocket.cs">
      <Link>Common\System\Net\SafeCloseSocket.cs</Link>
    </Compile>

    <Compile Include="$(CommonPath)\System\Net\SocketAddress.cs">
      <Link>Common\System\Net\SocketAddress.cs</Link>
    </Compile>

    <Compile Include="$(CommonPath)\System\Net\TcpValidationHelpers.cs">
      <Link>Common\System\Net\TcpValidationHelpers.cs</Link>
    </Compile>

    <!-- System.Net.Internals -->
    <Compile Include="$(CommonPath)\System\Net\Internals\IPEndPointExtensions.cs">
      <Link>Common\System\Net\Internals\IPEndPointExtensions.cs</Link>
    </Compile>
    <Compile Include="$(CommonPath)\System\Net\Internals\IPAddressExtensions.cs">
      <Link>Common\System\Net\Internals\IPAddressExtensions.cs</Link>
    </Compile>
    <Compile Include="$(CommonPath)\System\Net\Internals\SocketExceptionFactory.cs">
      <Link>Common\System\Net\Internals\SocketExceptionFactory.cs</Link>
    </Compile>

    <!-- TODO: move this into sockets from interop -->
    <Compile Include="$(CommonPath)\Interop\Windows\Winsock\SocketType.cs">
      <Link>Interop\Windows\Winsock\SocketType.cs</Link>
    </Compile>    

    <!-- Common -->
    <Compile Include="$(CommonPath)\Microsoft\Win32\SafeHandles\SafeHandleZeroOrMinusOneIsInvalid.cs">
      <Link>Common\Microsoft\Win32\SafeHandles\SafeHandleZeroOrMinusOneIsInvalid.cs</Link>
    </Compile>
    <Compile Include="$(CommonPath)\Microsoft\Win32\SafeHandles\SafeHandleMinusOneIsInvalid.cs">
      <Link>Common\Microsoft\Win32\SafeHandles\SafeHandleMinusOneIsInvalid.cs</Link>
    </Compile>
    
    <Compile Include="$(CommonPath)\System\Threading\Tasks\TaskToApm.cs">
      <Link>Common\System\Threading\Tasks\TaskToApm.cs</Link>
    </Compile>
<<<<<<< HEAD

    <!-- Interop -->
    <Compile Include="$(CommonPath)\Interop\Windows\Winsock\ProtocolFamily.cs">
      <Link>Interop\Windows\Winsock\ProtocolFamily.cs</Link>
    </Compile>    

    <Compile Include="$(CommonPath)\Interop\Windows\Winsock\SocketType.cs">
      <Link>Interop\Windows\Winsock\SocketType.cs</Link>
    </Compile>    

    <Compile Include="$(CommonPath)\Interop\Windows\Winsock\SafeNativeOverlapped.cs">
      <Link>Interop\Windows\Winsock\SafeNativeOverlapped.cs</Link>
    </Compile>    

    <Compile Include="$(CommonPath)\Interop\Windows\Winsock\SafeOverlappedFree.cs">
      <Link>Interop\Windows\Winsock\SafeOverlappedFree.cs</Link>
    </Compile>    
    <Compile Include="$(CommonPath)\Interop\Windows\mincore_obsolete\Interop.LocalAlloc_SafeOverlappedFree.cs">
      <Link>Interop\Windows\mincore_obsolete\Interop.LocalAlloc_SafeOverlappedFree.cs</Link>
    </Compile>
    <Compile Include="$(CommonPath)\Interop\Windows\mincore_obsolete\Interop.LocalAlloc.Constants.cs">
      <Link>Interop\Windows\mincore_obsolete\Interop.LocalAlloc.Constants.cs</Link>
    </Compile>
    <Compile Include="$(CommonPath)\Interop\Windows\mincore_obsolete\Interop.LocalFree.cs" >
      <Link>Common\Interop\Windows\mincore_obsolete\Interop.LocalFree.cs</Link>
    </Compile>

    <Compile Include="$(CommonPath)\Interop\Windows\Winsock\WSABuffer.cs">
      <Link>Interop\Windows\Winsock\WSABuffer.cs</Link>
    </Compile>

    <Compile Include="$(CommonPath)\Interop\Windows\Winsock\Interop.closesocket.cs">
      <Link>Interop\Windows\Winsock\Interop.closesocket.cs</Link>
    </Compile>

    <Compile Include="$(CommonPath)\Interop\Windows\Winsock\Interop.WSASocketW.cs">
      <Link>Interop\Windows\Winsock\Interop.WSASocketW.cs</Link>
    </Compile>

    <Compile Include="$(CommonPath)\Interop\Windows\Winsock\Interop.WSASocketW.SafeCloseSocket.cs">
      <Link>Interop\Windows\Winsock\Interop.WSASocketW.SafeCloseSocket.cs</Link>
    </Compile>

    <Compile Include="$(CommonPath)\Interop\Windows\Winsock\Interop.WinsockBSD.cs">
      <Link>Interop\Windows\Winsock\Interop.WinSockBSD.cs</Link>
    </Compile>

    <Compile Include="$(CommonPath)\Interop\Windows\Winsock\Interop.WinsockAsync.cs">
      <Link>Interop\Windows\Winsock\Interop.WinSockAsync.cs</Link>
    </Compile>
=======
>>>>>>> 8aab6fcc
  </ItemGroup>

  <ItemGroup Condition=" '$(TargetsWindows)' == 'true' ">
    <Compile Include="System\Net\Sockets\_AcceptOverlappedAsyncResult.Windows.cs" />
    <Compile Include="System\Net\Sockets\_BaseOverlappedAsyncResult.Windows.cs" />
    <Compile Include="System\Net\Sockets\_ConnectOverlappedAsyncResult.Windows.cs" />
    <Compile Include="System\Net\Sockets\_OverlappedAsyncResult.Windows.cs" />
    <Compile Include="System\Net\Sockets\_DynamicWinsockMethods.cs" />
    <Compile Include="System\Net\Sockets\_ReceiveMessageOverlappedAsyncResult.Windows.cs" />
    <Compile Include="System\Net\Sockets\SendPacketsElementFlags.Windows.cs" />
    <Compile Include="System\Net\Sockets\Socket.Windows.cs" />
    <Compile Include="System\Net\Sockets\SocketAsyncEventArgs.Windows.cs" />
    <Compile Include="System\Net\Sockets\SocketPal.Windows.cs" />

    <Compile Include="$(CommonPath)\System\Net\SafeCloseSocket.Windows.cs">
      <Link>Common\System\Net\SafeCloseSocket.Windows.cs</Link>
    </Compile>    
    <Compile Include="$(CommonPath)\System\Net\SocketAddressPal.Windows.cs">
      <Link>Common\System\Net\SocketAddressPal.Windows.cs</Link>
    </Compile>
    <Compile Include="$(CommonPath)\System\Net\SocketProtocolSupportPal.Windows.cs">
      <Link>Common\System\Net\SocketProtocolSupportPal.Windows</Link>
    </Compile>

    <!-- Interop -->
    <Compile Include="$(CommonPath)\Interop\Windows\Interop.Libraries.cs">
      <Link>Interop\Windows\Interop.Libraries.cs</Link>
    </Compile>
    <Compile Include="$(CommonPath)\Interop\Windows\mincore_obsolete\Interop.LocalAlloc.SafeOverlappedFree.cs">
      <Link>Interop\Windows\mincore_obsolete\Interop.LocalAlloc.SafeOverlappedFree.cs</Link>
    </Compile>
    <Compile Include="$(CommonPath)\Interop\Windows\mincore_obsolete\Interop.LocalFree.cs" >
      <Link>Common\Interop\Windows\mincore_obsolete\Interop.LocalFree.cs</Link>
    </Compile>
    <Compile Include="$(CommonPath)\Interop\Windows\Winsock\Interop.accept.cs">
      <Link>Interop\Windows\Winsock\Interop.accept.cs</Link>
    </Compile>
    <Compile Include="$(CommonPath)\Interop\Windows\Winsock\Interop.bind.cs">
      <Link>Interop\Windows\Winsock\Interop.bind.cs</Link>
    </Compile>
    <Compile Include="$(CommonPath)\Interop\Windows\Winsock\Interop.closesocket.cs">
      <Link>Interop\Windows\Winsock\Interop.closesocket.cs</Link>
    </Compile>
    <Compile Include="$(CommonPath)\Interop\Windows\Winsock\Interop.getpeername.cs">
      <Link>Interop\Windows\Winsock\Interop.getpeername.cs</Link>
    </Compile>
    <Compile Include="$(CommonPath)\Interop\Windows\Winsock\Interop.getsockname.cs">
      <Link>Interop\Windows\Winsock\Interop.getsockname.cs</Link>
    </Compile>
    <Compile Include="$(CommonPath)\Interop\Windows\Winsock\Interop.getsockopt.cs">
      <Link>Interop\Windows\Winsock\Interop.getsockopt.cs</Link>
    </Compile>
    <Compile Include="$(CommonPath)\Interop\Windows\Winsock\Interop.ioctlsocket.cs">
      <Link>Interop\Windows\Winsock\Interop.ioctlsocket.cs</Link>
    </Compile>
    <Compile Include="$(CommonPath)\Interop\Windows\Winsock\Interop.listen.cs">
      <Link>Interop\Windows\Winsock\Interop.listen.cs</Link>
    </Compile>
    <Compile Include="$(CommonPath)\Interop\Windows\Winsock\Interop.recv.cs">
      <Link>Interop\Windows\Winsock\Interop.recv.cs</Link>
    </Compile>
    <Compile Include="$(CommonPath)\Interop\Windows\Winsock\Interop.recvfrom.cs">
      <Link>Interop\Windows\Winsock\Interop.recvfrom.cs</Link>
    </Compile>
    <Compile Include="$(CommonPath)\Interop\Windows\Winsock\Interop.select.cs">
      <Link>Interop\Windows\Winsock\Interop.select.cs</Link>
    </Compile>
    <Compile Include="$(CommonPath)\Interop\Windows\Winsock\Interop.send.cs">
      <Link>Interop\Windows\Winsock\Interop.send.cs</Link>
    </Compile>
    <Compile Include="$(CommonPath)\Interop\Windows\Winsock\Interop.sendto.cs">
      <Link>Interop\Windows\Winsock\Interop.sendto.cs</Link>
    </Compile>
    <Compile Include="$(CommonPath)\Interop\Windows\Winsock\Interop.setsockopt.cs">
      <Link>Interop\Windows\Winsock\Interop.setsockopt.cs</Link>
    </Compile>
    <Compile Include="$(CommonPath)\Interop\Windows\Winsock\Interop.shutdown.cs">
      <Link>Interop\Windows\Winsock\Interop.shutdown.cs</Link>
    </Compile>
    <Compile Include="$(CommonPath)\Interop\Windows\Winsock\Interop.WinsockBSD.cs">
      <Link>Interop\Windows\Winsock\Interop.WinsockBSD.cs</Link>
    </Compile>
    <Compile Include="$(CommonPath)\Interop\Windows\Winsock\Interop.WinsockAsync.cs">
      <Link>Interop\Windows\Winsock\Interop.WinsockAsync.cs</Link>
    </Compile>
    <Compile Include="$(CommonPath)\Interop\Windows\Winsock\Interop.WSAConnect.cs">
      <Link>Interop\Windows\Winsock\Interop.WSAConnect.cs</Link>
    </Compile>
    <Compile Include="$(CommonPath)\Interop\Windows\Winsock\Interop.WSAEnumNetworkEvents.cs">
      <Link>Interop\Windows\Winsock\Interop.WSAEnumNetworkEvents.cs</Link>
    </Compile>
    <Compile Include="$(CommonPath)\Interop\Windows\Winsock\Interop.WSAEventSelect.cs">
      <Link>Interop\Windows\Winsock\Interop.WSAEventSelect.cs</Link>
    </Compile>
    <Compile Include="$(CommonPath)\Interop\Windows\Winsock\Interop.WSAGetOverlappedResult.cs">
      <Link>Interop\Windows\Winsock\Interop.WSAGetOverlappedResult.cs</Link>
    </Compile>
    <Compile Include="$(CommonPath)\Interop\Windows\Winsock\Interop.WSAIoctl.cs">
      <Link>Interop\Windows\Winsock\Interop.WSAIoctl.cs</Link>
    </Compile>
    <Compile Include="$(CommonPath)\Interop\Windows\Winsock\Interop.WSARecv.cs">
      <Link>Interop\Windows\Winsock\Interop.WSARecv.cs</Link>
    </Compile>
    <Compile Include="$(CommonPath)\Interop\Windows\Winsock\Interop.WSARecvFrom.cs">
      <Link>Interop\Windows\Winsock\Interop.WSARecvFrom.cs</Link>
    </Compile>
    <Compile Include="$(CommonPath)\Interop\Windows\Winsock\Interop.WSASend.cs">
      <Link>Interop\Windows\Winsock\Interop.WSASend.cs</Link>
    </Compile>
    <Compile Include="$(CommonPath)\Interop\Windows\Winsock\Interop.WSASendTo.cs">
      <Link>Interop\Windows\Winsock\Interop.WSASendTo.cs</Link>
    </Compile>
    <Compile Include="$(CommonPath)\Interop\Windows\Winsock\Interop.WSASocketW.cs">
      <Link>Interop\Windows\Winsock\Interop.WSASocketW.cs</Link>
    </Compile>
    <Compile Include="$(CommonPath)\Interop\Windows\Winsock\Interop.WSASocketW.SafeCloseSocket.cs">
      <Link>Interop\Windows\Winsock\Interop.WSASocketW.SafeCloseSocket.cs</Link>
    </Compile>
    <Compile Include="$(CommonPath)\Interop\Windows\Winsock\ProtocolFamily.cs">
      <Link>Interop\Windows\Winsock\ProtocolFamily.cs</Link>
    </Compile>    
    <Compile Include="$(CommonPath)\Interop\Windows\Winsock\SafeNativeOverlapped.cs">
      <Link>Interop\Windows\Winsock\SafeNativeOverlapped.cs</Link>
    </Compile>    
    <Compile Include="$(CommonPath)\Interop\Windows\Winsock\SafeOverlappedFree.cs">
      <Link>Interop\Windows\Winsock\SafeOverlappedFree.cs</Link>
    </Compile>    
    <Compile Include="$(CommonPath)\Interop\Windows\Winsock\WSABuffer.cs">
      <Link>Interop\Windows\Winsock\WSABuffer.cs</Link>
    </Compile>
  </ItemGroup>

  <ItemGroup Condition=" '$(TargetsUnix)' == 'true' ">
    <Compile Include="System\Net\Sockets\_AcceptOverlappedAsyncResult.Unix.cs" />
    <Compile Include="System\Net\Sockets\_BaseOverlappedAsyncResult.Unix.cs" />
    <Compile Include="System\Net\Sockets\_ConnectOverlappedAsyncResult.Unix.cs" />
    <Compile Include="System\Net\Sockets\_OverlappedAsyncResult.Unix.cs" />
    <Compile Include="System\Net\Sockets\_ReceiveMessageOverlappedAsyncResult.Unix.cs" />
    <Compile Include="System\Net\Sockets\BufferList.cs" />
    <Compile Include="System\Net\Sockets\SendPacketsElementFlags.Unix.cs" />
    <Compile Include="System\Net\Sockets\Socket.Unix.cs" />
    <Compile Include="System\Net\Sockets\SocketAsyncContext.Unix.cs" />
    <Compile Include="System\Net\Sockets\SocketAsyncEngine.Unix.cs" />
    <Compile Include="System\Net\Sockets\SocketAsyncEventArgs.Unix.cs" />
    <Compile Include="System\Net\Sockets\SocketPal.Unix.cs" />

    <Compile Include="$(CommonPath)\System\Net\SafeCloseSocket.Unix.cs">
      <Link>Common\System\Net\SafeCloseSocket.Unix.cs</Link>
    </Compile>    
    <Compile Include="$(CommonPath)\System\Net\SocketAddressPal.Unix.cs">
      <Link>Common\System\Net\SocketAddressPal.Unix.cs</Link>
    </Compile>
    <Compile Include="$(CommonPath)\System\Net\SocketProtocolSupportPal.Unix.cs">
      <Link>Common\System\Net\SocketProtocolSupportPal.Unix</Link>
    </Compile>

    <Compile Include="$(CommonPath)\Interop\Interop.CheckedAccess.cs" >
      <Link>Common\Interop\Interop.CheckedAccess.cs</Link>
    </Compile>
    <Compile Include="$(CommonPath)\Interop\Unix\Interop.Errors.cs" >
      <Link>Common\Interop\Unix\Interop.Errors.cs</Link>
    </Compile>
    <Compile Include="$(CommonPath)\Interop\Unix\Interop.Libraries.cs">
      <Link>Interop\Unix\Interop.Libraries.cs</Link>
    </Compile>
    <Compile Include="$(CommonPath)\Interop\Unix\libc\Interop.accept.cs">
      <Link>Interop\Unix\libc\Interop.accept.cs</Link>
    </Compile>
    <Compile Include="$(CommonPath)\Interop\Unix\libc\Interop.bind.cs">
      <Link>Interop\Unix\libc\Interop.bind.cs</Link>
    </Compile>
    <Compile Include="$(CommonPath)\Interop\Unix\libc\Interop.connect.cs">
      <Link>Interop\Unix\libc\Interop.connect.cs</Link>
    </Compile>
    <Compile Include="$(CommonPath)\Interop\Unix\libc\Interop.getpeername.cs">
      <Link>Interop\Unix\libc\Interop.getpeername.cs</Link>
    </Compile>
    <Compile Include="$(CommonPath)\Interop\Unix\libc\Interop.getsockname.cs">
      <Link>Interop\Unix\libc\Interop.getsockname.cs</Link>
    </Compile>
    <Compile Include="$(CommonPath)\Interop\Unix\libc\Interop.getsockopt.cs">
      <Link>Interop\Unix\libc\Interop.getsockopt.cs</Link>
    </Compile>
    <Compile Include="$(CommonPath)\Interop\Unix\libc\Interop.ioctl.cs">
      <Link>Interop\Unix\libc\Interop.ioctl.cs</Link>
    </Compile>
    <Compile Include="$(CommonPath)\Interop\Unix\libc\Interop.iovec.cs">
      <Link>Interop\Unix\libc\Interop.iovec.cs</Link>
    </Compile>
    <Compile Include="$(CommonPath)\Interop\Unix\libc\Interop.linger.cs">
      <Link>Interop\Unix\libc\Interop.linger.cs</Link>
    </Compile>
    <Compile Include="$(CommonPath)\Interop\Unix\libc\Interop.listen.cs">
      <Link>Interop\Unix\libc\Interop.listen.cs</Link>
    </Compile>
    <Compile Include="$(CommonPath)\Interop\Unix\libc\Interop.recv.cs">
      <Link>Interop\Unix\libc\Interop.recv.cs</Link>
    </Compile>
    <Compile Include="$(CommonPath)\Interop\Unix\libc\Interop.recvfrom.cs">
      <Link>Interop\Unix\libc\Interop.recvfrom.cs</Link>
    </Compile>
    <Compile Include="$(CommonPath)\Interop\Unix\libc\Interop.recvmsg.cs">
      <Link>Interop\Unix\libc\Interop.recvmsg.cs</Link>
    </Compile>
    <Compile Include="$(CommonPath)\Interop\Unix\libc\Interop.select.cs">
      <Link>Interop\Unix\libc\Interop.select.cs</Link>
    </Compile>
    <Compile Include="$(CommonPath)\Interop\Unix\libc\Interop.send.cs">
      <Link>Interop\Unix\libc\Interop.send.cs</Link>
    </Compile>
    <Compile Include="$(CommonPath)\Interop\Unix\libc\Interop.sendmsg.cs">
      <Link>Interop\Unix\libc\Interop.sendmsg.cs</Link>
    </Compile>
    <Compile Include="$(CommonPath)\Interop\Unix\libc\Interop.sendto.cs">
      <Link>Interop\Unix\libc\Interop.sendto.cs</Link>
    </Compile>
    <Compile Include="$(CommonPath)\Interop\Unix\libc\Interop.setsockopt.cs">
      <Link>Interop\Unix\libc\Interop.setsockopt.cs</Link>
    </Compile>
    <Compile Include="$(CommonPath)\Interop\Unix\libc\Interop.shutdown.cs">
      <Link>Interop\Unix\libc\Interop.shutdown.cs</Link>
    </Compile>
    <Compile Include="$(CommonPath)\Interop\Unix\libc\Interop.socket.cs">
      <Link>Interop\Unix\libc\Interop.socket.cs</Link>
    </Compile>

    <Compile Include="$(CommonPath)\Interop\Unix\System.Native\Interop.Close.cs">
      <Link>Interop\Unix\System.Native\Interop.Close.cs</Link>
    </Compile>
    <Compile Include="$(CommonPath)\Interop\Unix\System.Native\Interop.Fcntl.cs">
      <Link>Interop\Unix\System.Native\Interop.Fcntl.cs</Link>
    </Compile>
  </ItemGroup>

  <ItemGroup Condition=" '$(TargetsLinux)' == 'true' ">
    <Compile Include="System\Net\Sockets\SocketAsyncEngineBackend.Linux.cs" />
    <Compile Include="System\Net\Sockets\SocketPal.Linux.cs" />

    <Compile Include="$(CommonPath)\Interop\Linux\Interop.Libraries.cs">
      <Link>Interop\Linux\Interop.Libraries.cs</Link>
    </Compile>
    <Compile Include="$(CommonPath)\Interop\Linux\libc\Interop.IOControlCodes.cs">
      <Link>Interop\Linux\libc\Interop.IOControlCodes.cs</Link>
    </Compile>
    <Compile Include="$(CommonPath)\Interop\Linux\libc\Interop.SocketFlags.cs">
      <Link>Interop\Linux\libc\Interop.SocketFlags.cs</Link>
    </Compile>
    <Compile Include="$(CommonPath)\Interop\Linux\libc\Interop.SocketOptionLevel.cs">
      <Link>Interop\Linux\libc\Interop.SocketOptionLevel.cs</Link>
    </Compile>
    <Compile Include="$(CommonPath)\Interop\Linux\libc\Interop.SocketOptionName.cs">
      <Link>Interop\Linux\libc\Interop.SocketOptionName.cs</Link>
    </Compile>
    <Compile Include="$(CommonPath)\Interop\Linux\libc\Interop.addrinfo.cs">
      <Link>Interop\Linux\libc\Interop.addrinfo.cs</Link>
    </Compile>
    <Compile Include="$(CommonPath)\Interop\Linux\libc\Interop.cmsghdr.cs">
      <Link>Interop\Linux\libc\Interop.cmsghdr.cs</Link>
    </Compile>
    <Compile Include="$(CommonPath)\Interop\Linux\libc\Interop.epoll_create1.cs">
      <Link>Interop\Linux\libc\Interop.epoll_create1.cs</Link>
    </Compile>
    <Compile Include="$(CommonPath)\Interop\Linux\libc\Interop.epoll_ctl.cs">
      <Link>Interop\Linux\libc\Interop.epoll_ctl.cs</Link>
    </Compile>
    <Compile Include="$(CommonPath)\Interop\Linux\libc\Interop.epoll_event.cs">
      <Link>Interop\Linux\libc\Interop.epoll_event.cs</Link>
    </Compile>
    <Compile Include="$(CommonPath)\Interop\Linux\libc\Interop.epoll_wait.cs">
      <Link>Interop\Linux\libc\Interop.epoll_wait.cs</Link>
    </Compile>
    <Compile Include="$(CommonPath)\Interop\Linux\libc\Interop.fd_set.cs">
      <Link>Interop\Linux\libc\Interop.fd_set.cs</Link>
    </Compile>
    <Compile Include="$(CommonPath)\Interop\Linux\libc\Interop.in_pktinfo.cs">
      <Link>Interop\Linux\libc\Interop.in_pktinfo.cs</Link>
    </Compile>
    <Compile Include="$(CommonPath)\Interop\Linux\libc\Interop.in6_pktinfo.cs">
      <Link>Interop\Linux\libc\Interop.in6_pktinfo.cs</Link>
    </Compile>
    <Compile Include="$(CommonPath)\Interop\Linux\libc\Interop.ip_mreqn.cs">
      <Link>Interop\Linux\libc\Interop.ip_mreqn.cs</Link>
    </Compile>
    <Compile Include="$(CommonPath)\Interop\Linux\libc\Interop.ipv6_mreq.cs">
      <Link>Interop\Linux\libc\Interop.ipv6_mreq.cs</Link>
    </Compile>
    <Compile Include="$(CommonPath)\Interop\Linux\libc\Interop.msghdr.cs">
      <Link>Interop\Linux\libc\Interop.msghdr.cs</Link>
    </Compile>
    <Compile Include="$(CommonPath)\Interop\Linux\libc\Interop.sockaddr.cs">
      <Link>Interop\Linux\libc\Interop.sockaddr.cs</Link>
    </Compile>
    <Compile Include="$(CommonPath)\Interop\Linux\libc\Interop.timeval.cs">
      <Link>Interop\Linux\libc\Interop.timeval.cs</Link>
    </Compile>
  </ItemGroup>

  <ItemGroup Condition=" '$(TargetsOSX)' == 'true' ">
    <Compile Include="System\Net\Sockets\SocketAsyncEngineBackend.OSX.cs" />
    <Compile Include="System\Net\Sockets\SocketPal.OSX.cs" />

    <Compile Include="$(CommonPath)\Interop\OSX\Interop.Libraries.cs">
      <Link>Interop\OSX\Interop.Libraries.cs</Link>
    </Compile>
    <Compile Include="$(CommonPath)\Interop\OSX\libc\Interop.IOControlCodes.cs">
      <Link>Interop\OSX\libc\Interop.IOControlCodes.cs</Link>
    </Compile>
    <Compile Include="$(CommonPath)\Interop\OSX\libc\Interop.SocketFlags.cs">
      <Link>Interop\OSX\libc\Interop.SocketFlags.cs</Link>
    </Compile>
    <Compile Include="$(CommonPath)\Interop\OSX\libc\Interop.SocketOptionLevel.cs">
      <Link>Interop\OSX\libc\Interop.SocketOptionLevel.cs</Link>
    </Compile>
    <Compile Include="$(CommonPath)\Interop\OSX\libc\Interop.SocketOptionName.cs">
      <Link>Interop\OSX\libc\Interop.SocketOptionName.cs</Link>
    </Compile>
    <Compile Include="$(CommonPath)\Interop\OSX\libc\Interop.addrinfo.cs">
      <Link>Interop\OSX\libc\Interop.addrinfo.cs</Link>
    </Compile>
    <Compile Include="$(CommonPath)\Interop\OSX\libc\Interop.cmsghdr.cs">
      <Link>Interop\OSX\libc\Interop.cmsghdr.cs</Link>
    </Compile>
    <Compile Include="$(CommonPath)\Interop\OSX\libc\Interop.fd_set.cs">
      <Link>Interop\OSX\libc\Interop.fd_set.cs</Link>
    </Compile>
    <Compile Include="$(CommonPath)\Interop\OSX\libc\Interop.in_pktinfo.cs">
      <Link>Interop\OSX\libc\Interop.in_pktinfo.cs</Link>
    </Compile>
    <Compile Include="$(CommonPath)\Interop\OSX\libc\Interop.in6_pktinfo.cs">
      <Link>Interop\OSX\libc\Interop.in6_pktinfo.cs</Link>
    </Compile>
    <Compile Include="$(CommonPath)\Interop\OSX\libc\Interop.ip_mreqn.cs">
      <Link>Interop\OSX\libc\Interop.ip_mreqn.cs</Link>
    </Compile>
    <Compile Include="$(CommonPath)\Interop\OSX\libc\Interop.ipv6_mreq.cs">
      <Link>Interop\OSX\libc\Interop.ipv6_mreq.cs</Link>
    </Compile>
    <Compile Include="$(CommonPath)\Interop\OSX\libc\Interop.kqueue.cs">
      <Link>Interop\OSX\libc\Interop.kqueue.cs</Link>
    </Compile>
    <Compile Include="$(CommonPath)\Interop\OSX\libc\Interop.kevent64.cs">
      <Link>Interop\OSX\libc\Interop.kevent.cs</Link>
    </Compile>
    <Compile Include="$(CommonPath)\Interop\OSX\libc\Interop.msghdr.cs">
      <Link>Interop\OSX\libc\Interop.msghdr.cs</Link>
    </Compile>
    <Compile Include="$(CommonPath)\Interop\OSX\libc\Interop.sockaddr.cs">
      <Link>Interop\OSX\libc\Interop.sockaddr.cs</Link>
    </Compile>
    <Compile Include="$(CommonPath)\Interop\OSX\libc\Interop.timespec.cs">
      <Link>Interop\OSX\libc\Interop.timespec.cs</Link>
    </Compile>
    <Compile Include="$(CommonPath)\Interop\OSX\libc\Interop.timeval.cs">
      <Link>Interop\OSX\libc\Interop.timeval.cs</Link>
    </Compile>
  </ItemGroup>
   
  <ItemGroup>
    <None Include="project.json" />
  </ItemGroup>
  <Import Project="$([MSBuild]::GetDirectoryNameOfFileAbove($(MSBuildThisFileDirectory), dir.targets))\dir.targets" />  
</Project>
<|MERGE_RESOLUTION|>--- conflicted
+++ resolved
@@ -134,6 +134,10 @@
       <Link>Common\System\Net\TcpValidationHelpers.cs</Link>
     </Compile>
 
+    <Compile Include="$(CommonPath)\System\Net\_Win32.cs">
+      <Link>Common\System\Net\_Win32.cs</Link>
+    </Compile>
+    
     <!-- System.Net.Internals -->
     <Compile Include="$(CommonPath)\System\Net\Internals\IPEndPointExtensions.cs">
       <Link>Common\System\Net\Internals\IPEndPointExtensions.cs</Link>
@@ -161,59 +165,6 @@
     <Compile Include="$(CommonPath)\System\Threading\Tasks\TaskToApm.cs">
       <Link>Common\System\Threading\Tasks\TaskToApm.cs</Link>
     </Compile>
-<<<<<<< HEAD
-
-    <!-- Interop -->
-    <Compile Include="$(CommonPath)\Interop\Windows\Winsock\ProtocolFamily.cs">
-      <Link>Interop\Windows\Winsock\ProtocolFamily.cs</Link>
-    </Compile>    
-
-    <Compile Include="$(CommonPath)\Interop\Windows\Winsock\SocketType.cs">
-      <Link>Interop\Windows\Winsock\SocketType.cs</Link>
-    </Compile>    
-
-    <Compile Include="$(CommonPath)\Interop\Windows\Winsock\SafeNativeOverlapped.cs">
-      <Link>Interop\Windows\Winsock\SafeNativeOverlapped.cs</Link>
-    </Compile>    
-
-    <Compile Include="$(CommonPath)\Interop\Windows\Winsock\SafeOverlappedFree.cs">
-      <Link>Interop\Windows\Winsock\SafeOverlappedFree.cs</Link>
-    </Compile>    
-    <Compile Include="$(CommonPath)\Interop\Windows\mincore_obsolete\Interop.LocalAlloc_SafeOverlappedFree.cs">
-      <Link>Interop\Windows\mincore_obsolete\Interop.LocalAlloc_SafeOverlappedFree.cs</Link>
-    </Compile>
-    <Compile Include="$(CommonPath)\Interop\Windows\mincore_obsolete\Interop.LocalAlloc.Constants.cs">
-      <Link>Interop\Windows\mincore_obsolete\Interop.LocalAlloc.Constants.cs</Link>
-    </Compile>
-    <Compile Include="$(CommonPath)\Interop\Windows\mincore_obsolete\Interop.LocalFree.cs" >
-      <Link>Common\Interop\Windows\mincore_obsolete\Interop.LocalFree.cs</Link>
-    </Compile>
-
-    <Compile Include="$(CommonPath)\Interop\Windows\Winsock\WSABuffer.cs">
-      <Link>Interop\Windows\Winsock\WSABuffer.cs</Link>
-    </Compile>
-
-    <Compile Include="$(CommonPath)\Interop\Windows\Winsock\Interop.closesocket.cs">
-      <Link>Interop\Windows\Winsock\Interop.closesocket.cs</Link>
-    </Compile>
-
-    <Compile Include="$(CommonPath)\Interop\Windows\Winsock\Interop.WSASocketW.cs">
-      <Link>Interop\Windows\Winsock\Interop.WSASocketW.cs</Link>
-    </Compile>
-
-    <Compile Include="$(CommonPath)\Interop\Windows\Winsock\Interop.WSASocketW.SafeCloseSocket.cs">
-      <Link>Interop\Windows\Winsock\Interop.WSASocketW.SafeCloseSocket.cs</Link>
-    </Compile>
-
-    <Compile Include="$(CommonPath)\Interop\Windows\Winsock\Interop.WinsockBSD.cs">
-      <Link>Interop\Windows\Winsock\Interop.WinSockBSD.cs</Link>
-    </Compile>
-
-    <Compile Include="$(CommonPath)\Interop\Windows\Winsock\Interop.WinsockAsync.cs">
-      <Link>Interop\Windows\Winsock\Interop.WinSockAsync.cs</Link>
-    </Compile>
-=======
->>>>>>> 8aab6fcc
   </ItemGroup>
 
   <ItemGroup Condition=" '$(TargetsWindows)' == 'true' ">
