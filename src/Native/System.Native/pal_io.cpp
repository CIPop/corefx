--- conflicted
+++ resolved
@@ -379,9 +379,7 @@
 #endif
 }
 
-<<<<<<< HEAD
-extern "C"
-int32_t FcntlGetIsNonBlocking(int32_t fd)
+extern "C" int32_t FcntlGetIsNonBlocking(int32_t fd)
 {
     int flags = fcntl(fd, F_GETFL);
     if (flags == -1)
@@ -392,8 +390,7 @@
     return (flags & O_NONBLOCK) == O_NONBLOCK ? 1 : 0;
 }
 
-extern "C"
-int32_t FcntlSetIsNonBlocking(int32_t fd, int32_t isNonBlocking)
+extern "C" int32_t FcntlSetIsNonBlocking(int32_t fd, int32_t isNonBlocking)
 {
     int flags = fcntl(fd, F_GETFL);
     if (flags == -1)
@@ -413,9 +410,6 @@
     return fcntl(fd, F_SETFL, flags);
 }
 
-extern "C"
-int32_t MkDir(const char* path, int32_t mode)
-=======
 extern "C" int32_t MkDir(const char* path, int32_t mode)
 {
     return mkdir(path, static_cast<mode_t>(mode));
@@ -770,7 +764,6 @@
 }
 
 extern "C" int32_t RmDir(const char* path)
->>>>>>> bac4d00f
 {
     return rmdir(path);
 }
