--- conflicted
+++ resolved
@@ -15,13 +15,7 @@
 #else
     internal sealed class SafeOverlappedFree : SafeHandleZeroOrMinusOneIsInvalid {
 #endif
-<<<<<<< HEAD
-        internal static readonly SafeOverlappedFree Zero = new SafeOverlappedFree(false);
-=======
-        private const int LPTR = 0x0040;
-
         private static readonly SafeOverlappedFree s_zero = new SafeOverlappedFree(false);
->>>>>>> 8aab6fcc
 
         private SafeCloseSocket _socketHandle;
 
